package siatest

import (
	"bytes"
	"unsafe"

	"gitlab.com/NebulousLabs/errors"

	"gitlab.com/NebulousLabs/Sia/crypto"
	"gitlab.com/NebulousLabs/Sia/encoding"
	"gitlab.com/NebulousLabs/Sia/types"
)

// solveHeader solves the header by finding a nonce for the target
func solveHeader(target types.Target, bh types.BlockHeader) (types.BlockHeader, error) {
	header := encoding.Marshal(bh)
	var nonce uint64
	for i := 0; i < 256; i++ {
		id := crypto.HashBytes(header)
		if bytes.Compare(target[:], id[:]) >= 0 {
			copy(bh.Nonce[:], header[32:40])
			return bh, nil
		}
		*(*uint64)(unsafe.Pointer(&header[32])) = nonce
		nonce += types.ASICHardforkFactor
	}
	return bh, errors.New("couldn't solve block")
}

// MineBlock makes the underlying node mine a single block and broadcast it.
func (tn *TestNode) MineBlock() error {
	// Get the header
	target, header, err := tn.MinerHeaderGet()
	if err != nil {
		return errors.AddContext(err, "failed to get header for work")
	}
	// Solve the header
	header, err = solveHeader(target, header)
	if err != nil {
		return errors.AddContext(err, "failed to solve header")
	}
	// Submit the header
	if err := tn.MinerHeaderPost(header); err != nil {
		return errors.AddContext(err, "failed to submit header")
	}
	return nil
<<<<<<< HEAD
=======
}

// MineEmptyBlock mines an empty block without any transactions and broadcasts
// it.
func (tn *TestNode) MineEmptyBlock() error {
	// Get the current target.
	target, _, err := tn.MinerHeaderGet()
	if err != nil {
		return errors.AddContext(err, "failed to get target")
	}
	// Get the current blockheight.
	bh, err := tn.BlockHeight()
	if err != nil {
		return errors.AddContext(err, "failed to get current blockheight")
	}
	// Get the most recent block.
	cbg, err := tn.ConsensusBlocksHeightGet(bh)
	if err != nil {
		return errors.AddContext(err, "failed to get most recent block")
	}
	// Get a payout address.
	wag, err := tn.WalletAddressGet()
	if err != nil {
		return errors.AddContext(err, "failed to get new wallet address")
	}
	// Get the block.
	b := emptyBlockForWork(bh, wag.Address, cbg.ID)
	// Solve the block.
	header, err := solveHeader(target, b.Header())
	if err != nil {
		return errors.AddContext(err, "failed to solve block header")
	}
	b.Nonce = header.Nonce
	// Submit block.
	return errors.AddContext(tn.MinerBlockPost(b), "failed to submit block")
}

// emptyBlockForWork creates an empty block without any transactions.
func emptyBlockForWork(currentBlockHeight types.BlockHeight, address types.UnlockHash, parentID types.BlockID) types.Block {
	var b types.Block
	b.ParentID = parentID
	b.Timestamp = types.CurrentTimestamp()
	b.MinerPayouts = []types.SiacoinOutput{{
		Value:      b.CalculateSubsidy(currentBlockHeight + 1),
		UnlockHash: address,
	}}
	return b
}

// solveHeader solves the header by finding a nonce for the target
func solveHeader(target types.Target, bh types.BlockHeader) (types.BlockHeader, error) {
	header := encoding.Marshal(bh)
	var nonce uint64
	for i := 0; i < 256; i++ {
		id := crypto.HashBytes(header)
		if bytes.Compare(target[:], id[:]) >= 0 {
			copy(bh.Nonce[:], header[32:40])
			return bh, nil
		}
		*(*uint64)(unsafe.Pointer(&header[32])) = nonce
		nonce += types.ASICHardforkFactor
	}
	return bh, errors.New("couldn't solve block")
>>>>>>> a4ed1813
}<|MERGE_RESOLUTION|>--- conflicted
+++ resolved
@@ -44,8 +44,6 @@
 		return errors.AddContext(err, "failed to submit header")
 	}
 	return nil
-<<<<<<< HEAD
-=======
 }
 
 // MineEmptyBlock mines an empty block without any transactions and broadcasts
@@ -109,5 +107,4 @@
 		nonce += types.ASICHardforkFactor
 	}
 	return bh, errors.New("couldn't solve block")
->>>>>>> a4ed1813
 }