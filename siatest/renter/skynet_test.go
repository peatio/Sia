--- conflicted
+++ resolved
@@ -1370,11 +1370,7 @@
 	filename := "onlyBaseSector" + persist.RandomSuffix()
 	size := 100 + siatest.Fuzz()
 	smallFileData := fastrand.Bytes(size)
-<<<<<<< HEAD
-	skylink, _, _, err := r.UploadNewSkyfileWithDataBlocking(filename, smallFileData, false)
-=======
-	skylink, sup, sshp, err := r.UploadNewEncryptedSkyfileBlocking(filename, smallFileData, skykeyName, false)
->>>>>>> 2464ebf3
+	skylink, _, sshp, err := r.UploadNewEncryptedSkyfileBlocking(filename, smallFileData, skykeyName, false)
 	if err != nil {
 		t.Fatal(err)
 	}
@@ -1465,8 +1461,8 @@
 	}
 
 	// Verify the metadata
-	if !reflect.DeepEqual(sup.FileMetadata, metadata) {
-		siatest.PrintJSON(sup.FileMetadata)
+	if !reflect.DeepEqual(expected, metadata) {
+		siatest.PrintJSON(expected)
 		siatest.PrintJSON(metadata)
 		t.Error("Metadata not equal")
 	}
@@ -1512,7 +1508,7 @@
 	filename := "byRootLargeFile" + persist.RandomSuffix()
 	size := 2*int(modules.SectorSize) + siatest.Fuzz()
 	fileData := fastrand.Bytes(size)
-	_, sup, sshp, err := r.UploadNewEncryptedSkyfileBlocking(filename, fileData, skykeyName, false)
+	_, _, sshp, err := r.UploadNewEncryptedSkyfileBlocking(filename, fileData, skykeyName, false)
 	if err != nil {
 		t.Fatal(err)
 	}
@@ -1549,8 +1545,13 @@
 	}
 
 	// Verify the metadata
-	if !reflect.DeepEqual(sup.FileMetadata, metadata) {
-		siatest.PrintJSON(sup.FileMetadata)
+	expected := modules.SkyfileMetadata{
+		Filename: filename,
+		Length:   uint64(size),
+		Mode:     os.FileMode(modules.DefaultFilePerm),
+	}
+	if !reflect.DeepEqual(expected, metadata) {
+		siatest.PrintJSON(expected)
 		siatest.PrintJSON(metadata)
 		t.Error("Metadata not equal")
 	}
@@ -1676,7 +1677,7 @@
 	}
 
 	// Truncate download data to the file length
-	rootBytes = rootBytes[:sup.FileMetadata.Length]
+	rootBytes = rootBytes[:size]
 
 	// Verify bytes
 	if !reflect.DeepEqual(fileData, rootBytes) {
