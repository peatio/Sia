package renter

import (
	"fmt"
	"io"
	"math"
	"math/big"
	"os"
	"path/filepath"
	"reflect"
	"sort"
	"strconv"
	"sync"
	"testing"
	"time"

	"gitlab.com/NebulousLabs/Sia/build"
	"gitlab.com/NebulousLabs/Sia/crypto"
	"gitlab.com/NebulousLabs/Sia/modules"
	"gitlab.com/NebulousLabs/Sia/modules/renter"
	"gitlab.com/NebulousLabs/Sia/node"
	"gitlab.com/NebulousLabs/Sia/node/api"
	"gitlab.com/NebulousLabs/Sia/node/api/client"
	"gitlab.com/NebulousLabs/Sia/siatest"
	"gitlab.com/NebulousLabs/Sia/types"

	"gitlab.com/NebulousLabs/errors"
	"gitlab.com/NebulousLabs/fastrand"
)

// TestRenter executes a number of subtests using the same TestGroup to
// save time on initialization
func TestRenter(t *testing.T) {
	if testing.Short() {
		t.SkipNow()
	}
	t.Parallel()

	// Create a group for the subtests
	groupParams := siatest.GroupParams{
		Hosts:   5,
		Renters: 1,
		Miners:  1,
	}
	tg, err := siatest.NewGroupFromTemplate(renterTestDir(t.Name()), groupParams)
	if err != nil {
		t.Fatal("Failed to create group: ", err)
	}
	defer func() {
		if err := tg.Close(); err != nil {
			t.Fatal(err)
		}
	}()

	// Specify subtests to run
	subTests := []struct {
		name string
		test func(*testing.T, *siatest.TestGroup)
	}{
		{"TestClearDownloadHistory", testClearDownloadHistory},
		{"TestDownloadAfterRenew", testDownloadAfterRenew},
		{"TestDownloadMultipleLargeSectors", testDownloadMultipleLargeSectors},
		{"TestLocalRepair", testLocalRepair},
		{"TestRemoteRepair", testRemoteRepair},
		{"TestSingleFileGet", testSingleFileGet},
		{"TestStreamingCache", testStreamingCache},
		{"TestUploadDownload", testUploadDownload},
	}
	// Run subtests
	for _, subtest := range subTests {
		t.Run(subtest.name, func(t *testing.T) {
			subtest.test(t, tg)
		})
	}
}

// testClearDownloadHistory makes sure that the download history is
// properly cleared when called through the API
func testClearDownloadHistory(t *testing.T, tg *siatest.TestGroup) {
	// Grab the first of the group's renters
	r := tg.Renters()[0]

	rdg, err := r.RenterDownloadsGet()
	if err != nil {
		t.Fatal("Could not get download history:", err)
	}
	numDownloads := 10
	if len(rdg.Downloads) < numDownloads {
		remainingDownloads := numDownloads - len(rdg.Downloads)
		rf, err := r.RenterFilesGet()
		if err != nil {
			t.Fatal(err)
		}
		// Check if the renter has any files
		// Upload a file if none
		if len(rf.Files) == 0 {
			dataPieces := uint64(1)
			parityPieces := uint64(1)
			fileSize := 100 + siatest.Fuzz()
			_, _, err := r.UploadNewFileBlocking(fileSize, dataPieces, parityPieces)
			if err != nil {
				t.Fatal("Failed to upload a file for testing: ", err)
			}
			rf, err = r.RenterFilesGet()
			if err != nil {
				t.Fatal(err)
			}
		}
		// Download files to build download history
		dest := filepath.Join(siatest.SiaTestingDir, strconv.Itoa(fastrand.Intn(math.MaxInt32)))
		for i := 0; i < remainingDownloads; i++ {
			err = r.RenterDownloadGet(rf.Files[0].SiaPath, dest, 0, rf.Files[0].Filesize, false)
			if err != nil {
				t.Fatal("Could not Download file:", err)
			}
		}
		rdg, err = r.RenterDownloadsGet()
		if err != nil {
			t.Fatal("Could not get download history:", err)
		}
		// Confirm download history is not empty
		if len(rdg.Downloads) != numDownloads {
			t.Fatalf("Not all downloads added to download history: only %v downloads added, expected %v", len(rdg.Downloads), numDownloads)
		}
	}
	numDownloads = len(rdg.Downloads)

	// Check removing one download from history
	// Remove First Download
	timestamp := rdg.Downloads[0].StartTime
	err = r.RenterClearDownloadsRangePost(timestamp, timestamp)
	if err != nil {
		t.Fatal("Error in API endpoint to remove download from history:", err)
	}
	numDownloads--
	rdg, err = r.RenterDownloadsGet()
	if err != nil {
		t.Fatal("Could not get download history:", err)
	}
	if len(rdg.Downloads) != numDownloads {
		t.Fatalf("Download history not reduced: history has %v downloads, expected %v", len(rdg.Downloads), numDownloads)
	}
	i := sort.Search(len(rdg.Downloads), func(i int) bool { return rdg.Downloads[i].StartTime.Equal(timestamp) })
	if i < len(rdg.Downloads) {
		t.Fatal("Specified download not removed from history")
	}
	// Remove Last Download
	timestamp = rdg.Downloads[len(rdg.Downloads)-1].StartTime
	err = r.RenterClearDownloadsRangePost(timestamp, timestamp)
	if err != nil {
		t.Fatal("Error in API endpoint to remove download from history:", err)
	}
	numDownloads--
	rdg, err = r.RenterDownloadsGet()
	if err != nil {
		t.Fatal("Could not get download history:", err)
	}
	if len(rdg.Downloads) != numDownloads {
		t.Fatalf("Download history not reduced: history has %v downloads, expected %v", len(rdg.Downloads), numDownloads)
	}
	i = sort.Search(len(rdg.Downloads), func(i int) bool { return rdg.Downloads[i].StartTime.Equal(timestamp) })
	if i < len(rdg.Downloads) {
		t.Fatal("Specified download not removed from history")
	}

	// Check Clear Before
	timestamp = rdg.Downloads[len(rdg.Downloads)-2].StartTime
	err = r.RenterClearDownloadsBeforePost(timestamp)
	if err != nil {
		t.Fatal("Error in API endpoint to clear download history before timestamp:", err)
	}
	rdg, err = r.RenterDownloadsGet()
	if err != nil {
		t.Fatal("Could not get download history:", err)
	}
	i = sort.Search(len(rdg.Downloads), func(i int) bool { return rdg.Downloads[i].StartTime.Before(timestamp) })
	if i < len(rdg.Downloads) {
		t.Fatal("Download found that was before given time")
	}

	// Check Clear After
	timestamp = rdg.Downloads[1].StartTime
	err = r.RenterClearDownloadsAfterPost(timestamp)
	if err != nil {
		t.Fatal("Error in API endpoint to clear download history after timestamp:", err)
	}
	rdg, err = r.RenterDownloadsGet()
	if err != nil {
		t.Fatal("Could not get download history:", err)
	}
	i = sort.Search(len(rdg.Downloads), func(i int) bool { return rdg.Downloads[i].StartTime.After(timestamp) })
	if i < len(rdg.Downloads) {
		t.Fatal("Download found that was after given time")
	}

	// Check clear range
	before := rdg.Downloads[1].StartTime
	after := rdg.Downloads[len(rdg.Downloads)-1].StartTime
	err = r.RenterClearDownloadsRangePost(after, before)
	if err != nil {
		t.Fatal("Error in API endpoint to remove range of downloads from history:", err)
	}
	rdg, err = r.RenterDownloadsGet()
	if err != nil {
		t.Fatal("Could not get download history:", err)
	}
	i = sort.Search(len(rdg.Downloads), func(i int) bool {
		return rdg.Downloads[i].StartTime.Before(before) && rdg.Downloads[i].StartTime.After(after)
	})
	if i < len(rdg.Downloads) {
		t.Fatal("Not all downloads from range removed from history")
	}

	// Check clearing download history
	err = r.RenterClearAllDownloadsPost()
	if err != nil {
		t.Fatal("Error in API endpoint to clear download history:", err)
	}
	rdg, err = r.RenterDownloadsGet()
	if err != nil {
		t.Fatal("Could not get download history:", err)
	}
	if len(rdg.Downloads) != 0 {
		t.Fatalf("Download history not cleared: history has %v downloads, expected 0", len(rdg.Downloads))
	}
}

// testDownloadAfterRenew makes sure that we can still download a file
// after the contract period has ended.
func testDownloadAfterRenew(t *testing.T, tg *siatest.TestGroup) {
	// Grab the first of the group's renters
	renter := tg.Renters()[0]
	// Upload file, creating a piece for each host in the group
	dataPieces := uint64(1)
	parityPieces := uint64(len(tg.Hosts())) - dataPieces
	fileSize := 100 + siatest.Fuzz()
	_, remoteFile, err := renter.UploadNewFileBlocking(fileSize, dataPieces, parityPieces)
	if err != nil {
		t.Fatal("Failed to upload a file for testing: ", err)
	}
	// Mine enough blocks for the next period to start. This means the
	// contracts should be renewed and the data should still be available for
	// download.
	miner := tg.Miners()[0]
	for i := types.BlockHeight(0); i < siatest.DefaultAllowance.Period; i++ {
		if err := miner.MineBlock(); err != nil {
			t.Fatal(err)
		}
	}
	// Download the file synchronously directly into memory.
	_, err = renter.DownloadByStream(remoteFile)
	if err != nil {
		t.Fatal(err)
	}
}

// testDownloadMultipleLargeSectors downloads multiple large files (>5 Sectors)
// in parallel and makes sure that the downloads are blocking each other.
func testDownloadMultipleLargeSectors(t *testing.T, tg *siatest.TestGroup) {
	// parallelDownloads is the number of downloads that are run in parallel.
	parallelDownloads := 10
	// fileSize is the size of the downloaded file.
	fileSize := int(10*modules.SectorSize) + siatest.Fuzz()
	// set download limits and reset them after test.
	// uniqueRemoteFiles is the number of files that will be uploaded to the
	// network. Downloads will choose the remote file to download randomly.
	uniqueRemoteFiles := 5
	// Grab the first of the group's renters
	renter := tg.Renters()[0]
	// set download limits and reset them after test.
	if err := renter.RenterPostRateLimit(int64(fileSize)*2, 0); err != nil {
		t.Fatal("failed to set renter bandwidth limit", err)
	}
	defer func() {
		if err := renter.RenterPostRateLimit(0, 0); err != nil {
			t.Error("failed to reset renter bandwidth limit", err)
		}
	}()

	// Upload files
	dataPieces := uint64(len(tg.Hosts())) - 1
	parityPieces := uint64(1)
	remoteFiles := make([]*siatest.RemoteFile, 0, uniqueRemoteFiles)
	for i := 0; i < uniqueRemoteFiles; i++ {
		_, remoteFile, err := renter.UploadNewFileBlocking(fileSize, dataPieces, parityPieces)
		if err != nil {
			t.Fatal("Failed to upload a file for testing: ", err)
		}
		remoteFiles = append(remoteFiles, remoteFile)
	}

	// Randomly download using download to file and download to stream methods.
	wg := new(sync.WaitGroup)
	for i := 0; i < parallelDownloads; i++ {
		wg.Add(1)
		go func() {
			var err error
			var rf = remoteFiles[fastrand.Intn(len(remoteFiles))]
			if fastrand.Intn(2) == 0 {
				_, err = renter.DownloadByStream(rf)
			} else {
				_, err = renter.DownloadToDisk(rf, false)
			}
			if err != nil {
				t.Error("Download failed:", err)
			}
			wg.Done()
		}()
	}
	wg.Wait()
}

// testLocalRepair tests if a renter correctly repairs a file from disk
// after a host goes offline.
func testLocalRepair(t *testing.T, tg *siatest.TestGroup) {
	// Grab the first of the group's renters
	renter := tg.Renters()[0]

	// Check that we have enough hosts for this test.
	if len(tg.Hosts()) < 2 {
		t.Fatal("This test requires at least 2 hosts")
	}

	// Set fileSize and redundancy for upload
	fileSize := int(modules.SectorSize)
	dataPieces := uint64(1)
	parityPieces := uint64(len(tg.Hosts())) - dataPieces

	// Upload file
	_, remoteFile, err := renter.UploadNewFileBlocking(fileSize, dataPieces, parityPieces)
	if err != nil {
		t.Fatal(err)
	}
	// Get the file info of the fully uploaded file. Tha way we can compare the
	// redundancies later.
	fi, err := renter.FileInfo(remoteFile)
	if err != nil {
		t.Fatal("failed to get file info", err)
	}

	// Take down one of the hosts and check if redundancy decreases.
	if err := tg.RemoveNode(tg.Hosts()[0]); err != nil {
		t.Fatal("Failed to shutdown host", err)
	}
	expectedRedundancy := float64(dataPieces+parityPieces-1) / float64(dataPieces)
	if err := renter.WaitForDecreasingRedundancy(remoteFile, expectedRedundancy); err != nil {
		t.Fatal("Redundancy isn't decreasing", err)
	}
	// We should still be able to download
	if _, err := renter.DownloadByStream(remoteFile); err != nil {
		t.Fatal("Failed to download file", err)
	}
	// Bring up a new host and check if redundancy increments again.
	_, err = tg.AddNodes(node.HostTemplate)
	if err != nil {
		t.Fatal("Failed to create a new host", err)
	}
	if err := renter.WaitForUploadRedundancy(remoteFile, fi.Redundancy); err != nil {
		t.Fatal("File wasn't repaired", err)
	}
	// We should be able to download
	if _, err := renter.DownloadByStream(remoteFile); err != nil {
		t.Fatal("Failed to download file", err)
	}
}

// testRemoteRepair tests if a renter correctly repairs a file by
// downloading it after a host goes offline.
func testRemoteRepair(t *testing.T, tg *siatest.TestGroup) {
	// Grab the first of the group's renters
	r := tg.Renters()[0]

	// Check that we have enough hosts for this test.
	if len(tg.Hosts()) < 2 {
		t.Fatal("This test requires at least 2 hosts")
	}

	// Set fileSize and redundancy for upload
	fileSize := int(modules.SectorSize)
	dataPieces := uint64(1)
	parityPieces := uint64(len(tg.Hosts())) - dataPieces

	// Upload file
	localFile, remoteFile, err := r.UploadNewFileBlocking(fileSize, dataPieces, parityPieces)
	if err != nil {
		t.Fatal(err)
	}
	// Get the file info of the fully uploaded file. Tha way we can compare the
	// redundancieslater.
	fi, err := r.FileInfo(remoteFile)
	if err != nil {
		t.Fatal("failed to get file info", err)
	}

	// Delete the file locally.
	if err := localFile.Delete(); err != nil {
		t.Fatal("failed to delete local file", err)
	}

	// Take down all of the parity hosts and check if redundancy decreases.
	for i := uint64(0); i < parityPieces; i++ {
		if err := tg.RemoveNode(tg.Hosts()[0]); err != nil {
			t.Fatal("Failed to shutdown host", err)
		}
	}
	expectedRedundancy := float64(dataPieces+parityPieces-1) / float64(dataPieces)
	if err := r.WaitForDecreasingRedundancy(remoteFile, expectedRedundancy); err != nil {
		t.Fatal("Redundancy isn't decreasing", err)
	}
	// We should still be able to download
	if _, err := r.DownloadByStream(remoteFile); err != nil {
		t.Fatal("Failed to download file", err)
	}
	// Bring up new parity hosts and check if redundancy increments again.
	_, err = tg.AddNodeN(node.HostTemplate, int(parityPieces))
	if err != nil {
		t.Fatal("Failed to create a new host", err)
	}
	// When doing remote repair the redundancy might not reach 100%.
	expectedRedundancy = (1.0 - renter.RemoteRepairDownloadThreshold) * fi.Redundancy
	if err := r.WaitForUploadRedundancy(remoteFile, expectedRedundancy); err != nil {
		t.Fatal("File wasn't repaired", err)
	}
	// We should be able to download
	if _, err := r.DownloadByStream(remoteFile); err != nil {
		t.Fatal("Failed to download file", err)
	}
}

// testSingleFileGet is a subtest that uses an existing TestGroup to test if
// using the single file API endpoint works
func testSingleFileGet(t *testing.T, tg *siatest.TestGroup) {
	// Grab the first of the group's renters
	renter := tg.Renters()[0]
	// Upload file, creating a piece for each host in the group
	dataPieces := uint64(1)
	parityPieces := uint64(len(tg.Hosts())) - dataPieces
	fileSize := 100 + siatest.Fuzz()
	_, _, err := renter.UploadNewFileBlocking(fileSize, dataPieces, parityPieces)
	if err != nil {
		t.Fatal("Failed to upload a file for testing: ", err)
	}

	files, err := renter.Files()
	if err != nil {
		t.Fatal("Failed to get renter files: ", err)
	}

	var file modules.FileInfo
	for _, f := range files {
		file, err = renter.File(f.SiaPath)
		if err != nil {
			t.Fatal("Failed to request single file", err)
		}
		if file != f {
			t.Fatal("Single file queries does not match file previously requested.")
		}
	}
}

// testStreamingCache checks if the chunk cache works correctly.
func testStreamingCache(t *testing.T, tg *siatest.TestGroup) {
	// Grab the first of the group's renters
	r := tg.Renters()[0]

	// Testing setting StreamCacheSize for streaming
	// Test setting it to larger than the defaultCacheSize
	if err := r.RenterSetStreamCacheSizePost(4); err != nil {
		t.Fatal(err, "Could not set StreamCacheSize to 4")
	}
	rg, err := r.RenterGet()
	if err != nil {
		t.Fatal(err)
	}
	if rg.Settings.StreamCacheSize != 4 {
		t.Fatal("StreamCacheSize not set to 4, set to", rg.Settings.StreamCacheSize)
	}

	// Test resetting to the value of defaultStreamCacheSize (2)
	if err := r.RenterSetStreamCacheSizePost(2); err != nil {
		t.Fatal(err, "Could not set StreamCacheSize to 2")
	}
	rg, err = r.RenterGet()
	if err != nil {
		t.Fatal(err)
	}
	if rg.Settings.StreamCacheSize != 2 {
		t.Fatal("StreamCacheSize not set to 2, set to", rg.Settings.StreamCacheSize)
	}

	prev := rg.Settings.StreamCacheSize

	// Test setting to 0
	if err := r.RenterSetStreamCacheSizePost(0); err == nil {
		t.Fatal(err, "expected setting stream cache size to zero to fail with an error")
	}
	rg, err = r.RenterGet()
	if err != nil {
		t.Fatal(err)
	}
	if rg.Settings.StreamCacheSize == 0 {
		t.Fatal("StreamCacheSize set to 0, should have stayed as previous value or", prev)
	}

	// Set fileSize and redundancy for upload
	dataPieces := uint64(1)
	parityPieces := uint64(len(tg.Hosts())) - dataPieces

	// Set the bandwidth limit to 1 chunk per second.
	pieceSize := modules.SectorSize - crypto.TwofishOverhead
	chunkSize := int64(pieceSize * dataPieces)
	if err := r.RenterPostRateLimit(chunkSize, chunkSize); err != nil {
		t.Fatal(err)
	}

	rg, err = r.RenterGet()
	if err != nil {
		t.Fatal(err)
	}
	if rg.Settings.MaxDownloadSpeed != chunkSize {
		t.Fatal(errors.New("MaxDownloadSpeed doesn't match value set through RenterPostRateLimit"))
	}
	if rg.Settings.MaxUploadSpeed != chunkSize {
		t.Fatal(errors.New("MaxUploadSpeed doesn't match value set through RenterPostRateLimit"))
	}

	// Upload a file that is a single chunk big.
	_, remoteFile, err := r.UploadNewFileBlocking(int(chunkSize), dataPieces, parityPieces)
	if err != nil {
		t.Fatal(err)
	}

	// Download the same chunk 250 times. This should take at least 250 seconds
	// without caching but not more than 30 with caching.
	start := time.Now()
	for i := 0; i < 250; i++ {
		if _, err := r.Stream(remoteFile); err != nil {
			t.Fatal(err)
		}
		if time.Since(start) > time.Second*30 {
			t.Fatal("download took longer than 30 seconds")
		}
	}
}

// testUploadDownload is a subtest that uses an existing TestGroup to test if
// uploading and downloading a file works
func testUploadDownload(t *testing.T, tg *siatest.TestGroup) {
	// Grab the first of the group's renters
	renter := tg.Renters()[0]
	// Upload file, creating a piece for each host in the group
	dataPieces := uint64(1)
	parityPieces := uint64(len(tg.Hosts())) - dataPieces
	fileSize := 100 + siatest.Fuzz()
	localFile, remoteFile, err := renter.UploadNewFileBlocking(fileSize, dataPieces, parityPieces)
	if err != nil {
		t.Fatal("Failed to upload a file for testing: ", err)
	}
	// Download the file synchronously directly into memory
	_, err = renter.DownloadByStream(remoteFile)
	if err != nil {
		t.Fatal(err)
	}
	// Download the file synchronously to a file on disk
	_, err = renter.DownloadToDisk(remoteFile, false)
	if err != nil {
		t.Fatal(err)
	}
	// Download the file asynchronously and wait for the download to finish.
	localFile, err = renter.DownloadToDisk(remoteFile, true)
	if err != nil {
		t.Error(err)
	}
	if err := renter.WaitForDownload(localFile, remoteFile); err != nil {
		t.Error(err)
	}
	// Stream the file.
	_, err = renter.Stream(remoteFile)
	if err != nil {
		t.Fatal(err)
	}
	// Stream the file partially a few times. At least 1 byte is streamed.
	for i := 0; i < 5; i++ {
		from := fastrand.Intn(fileSize - 1)             // [0..fileSize-2]
		to := from + 1 + fastrand.Intn(fileSize-from-1) // [from+1..fileSize-1]
		_, err = renter.StreamPartial(remoteFile, localFile, uint64(from), uint64(to))
		if err != nil {
			t.Fatal(err)
		}
	}
}

// TestRenterInterrupt executes a number of subtests using the same TestGroup to
// save time on initialization
func TestRenterInterrupt(t *testing.T) {
	if testing.Short() {
		t.SkipNow()
	}
	t.Parallel()

	// Create a group for the subtests
	groupParams := siatest.GroupParams{
		Hosts:  5,
		Miners: 1,
	}
	tg, err := siatest.NewGroupFromTemplate(renterTestDir(t.Name()), groupParams)
	if err != nil {
		t.Fatal("Failed to create group: ", err)
	}
	defer func() {
		if err := tg.Close(); err != nil {
			t.Fatal(err)
		}
	}()

	// Download sub tests
	subTests := []struct {
		name string
		test func(*testing.T, *siatest.TestGroup)
	}{
		{"TestDownloadInterruptedAfterSendingRevision", testDownloadInterruptedAfterSendingRevision},
		{"TestDownloadInterruptedBeforeSendingRevision", testDownloadInterruptedBeforeSendingRevision},
		{"TestUploadInterruptedAfterSendingRevision", testUploadInterruptedAfterSendingRevision},
		{"TestUploadInterruptedBeforeSendingRevision", testUploadInterruptedBeforeSendingRevision},
	}
	// Run subtests
	for _, subtest := range subTests {
		t.Run(subtest.name, func(t *testing.T) {
			subtest.test(t, tg)
		})
	}
}

// testDownloadInterruptedAfterSendingRevision runs testDownloadInterrupted with
// a dependency that interrupts the download after sending the signed revision
// to the host.
func testDownloadInterruptedAfterSendingRevision(t *testing.T, tg *siatest.TestGroup) {
	testDownloadInterrupted(t, tg, newDependencyInterruptDownloadAfterSendingRevision())
}

// testDownloadInterruptedBeforeSendingRevision runs testDownloadInterrupted
// with a dependency that interrupts the download before sending the signed
// revision to the host.
func testDownloadInterruptedBeforeSendingRevision(t *testing.T, tg *siatest.TestGroup) {
	testDownloadInterrupted(t, tg, newDependencyInterruptDownloadBeforeSendingRevision())
}

// testUploadInterruptedAfterSendingRevision runs testUploadInterrupted with a
// dependency that interrupts the upload after sending the signed revision to
// the host.
func testUploadInterruptedAfterSendingRevision(t *testing.T, tg *siatest.TestGroup) {
	testUploadInterrupted(t, tg, newDependencyInterruptUploadAfterSendingRevision())
}

// testUploadInterruptedBeforeSendingRevision runs testUploadInterrupted with a
// dependency that interrupts the upload before sending the signed revision to
// the host.
func testUploadInterruptedBeforeSendingRevision(t *testing.T, tg *siatest.TestGroup) {
	testUploadInterrupted(t, tg, newDependencyInterruptUploadBeforeSendingRevision())
}

// testDownloadInterrupted interrupts a download using the provided dependencies.
func testDownloadInterrupted(t *testing.T, tg *siatest.TestGroup, deps *siatest.DependencyInterruptOnceOnKeyword) {
	// Add Renter
	testDir := siatest.TestDir(t.Name())
	renterTemplate := node.Renter(testDir + "/renter")
	renterTemplate.ContractSetDeps = deps
	nodes, err := tg.AddNodes(renterTemplate)
	if err != nil {
		t.Fatal(err)
	}

	// Set the bandwidth limit to 1 chunk per second.
	renter := nodes[0]
	dataPieces := uint64(len(tg.Hosts())) - 1
	parityPieces := uint64(1)
	chunkSize := siatest.ChunkSize(uint64(dataPieces))
	_, remoteFile, err := renter.UploadNewFileBlocking(int(chunkSize), dataPieces, parityPieces)
	if err != nil {
		t.Fatal(err)
	}

	// Set the bandwidth limit to 1 chunk per second.
	if err := renter.RenterPostRateLimit(int64(chunkSize), int64(chunkSize)); err != nil {
		t.Fatal(err)
	}

	// Call fail on the dependency every 100 ms.
	cancel := make(chan struct{})
	wg := new(sync.WaitGroup)
	wg.Add(1)
	go func() {
		for {
			// Cause the next download to fail.
			deps.Fail()
			select {
			case <-cancel:
				wg.Done()
				return
			case <-time.After(10 * time.Millisecond):
			}
		}
	}()
	// Try downloading the file 5 times.
	for i := 0; i < 5; i++ {
		if _, err := renter.DownloadByStream(remoteFile); err == nil {
			t.Fatal("Download shouldn't succeed since it was interrupted")
		}
	}
	// Stop calling fail on the dependency.
	close(cancel)
	wg.Wait()
	deps.Disable()
	// Download the file once more successfully
	if _, err := renter.DownloadByStream(remoteFile); err != nil {
		t.Fatal("Failed to download the file", err)
	}
}

// testUploadInterrupted let's the upload fail using the provided dependencies
// and makes sure that this doesn't corrupt the contract.
func testUploadInterrupted(t *testing.T, tg *siatest.TestGroup, deps *siatest.DependencyInterruptOnceOnKeyword) {
	// Add Renter
	testDir := siatest.TestDir(t.Name())
	renterTemplate := node.Renter(testDir + "/renter")
	renterTemplate.ContractSetDeps = deps
	nodes, err := tg.AddNodes(renterTemplate)
	if err != nil {
		t.Fatal(err)
	}

	// Set the bandwidth limit to 1 chunk per second.
	renter := nodes[0]
	dataPieces := uint64(len(tg.Hosts())) - 1
	parityPieces := uint64(1)
	chunkSize := siatest.ChunkSize(uint64(dataPieces))
	if err := renter.RenterPostRateLimit(int64(chunkSize), int64(chunkSize)); err != nil {
		t.Fatal(err)
	}

	// Call fail on the dependency every two seconds to allow some uploads to
	// finish.
	cancel := make(chan struct{})
	done := make(chan struct{})
	wg := new(sync.WaitGroup)
	wg.Add(1)
	go func() {
		defer close(done)
		// Loop until cancel was closed or we reach 5 iterations. Otherwise we
		// might end up blocking the upload for too long.
		for i := 0; i < 10; i++ {
			// Cause the next upload to fail.
			deps.Fail()
			select {
			case <-cancel:
				wg.Done()
				return
			case <-time.After(100 * time.Millisecond):
			}
		}
		wg.Done()
	}()

	// Upload a file that's 1 chunk large.
	_, remoteFile, err := renter.UploadNewFileBlocking(int(chunkSize), dataPieces, parityPieces)
	if err != nil {
		t.Fatal(err)
	}
	// Make sure that the upload does not finish before the interrupting go
	// routine is finished
	select {
	case <-done:
	default:
		t.Fatal("Upload finished before interrupt signal is done")
	}
	// Stop calling fail on the dependency.
	close(cancel)
	wg.Wait()
	deps.Disable()
	// Download the file.
	if _, err := renter.DownloadByStream(remoteFile); err != nil {
		t.Fatal("Failed to download the file", err)
	}
}

// The following are tests that need to use their own test groups due to
// specific requirements of the tests

// TestRedundancyReporting verifies that redundancy reporting is accurate if
// contracts become offline.
func TestRedundancyReporting(t *testing.T) {
	if testing.Short() {
		t.SkipNow()
	}
	t.Parallel()

	// Create a group for testing.
	groupParams := siatest.GroupParams{
		Hosts:   2,
		Renters: 1,
		Miners:  1,
	}
	tg, err := siatest.NewGroupFromTemplate(renterTestDir(t.Name()), groupParams)
	if err != nil {
		t.Fatal("Failed to create group: ", err)
	}
	defer func() {
		if err := tg.Close(); err != nil {
			t.Fatal(err)
		}
	}()

	// Upload a file.
	dataPieces := uint64(1)
	parityPieces := uint64(len(tg.Hosts()) - 1)

	renter := tg.Renters()[0]
	_, rf, err := renter.UploadNewFileBlocking(100, dataPieces, parityPieces)
	if err != nil {
		t.Fatal(err)
	}

	// Stop a host.
	host := tg.Hosts()[0]
	if err := tg.StopNode(host); err != nil {
		t.Fatal(err)
	}

	// Mine a block to trigger contract maintenance.
	miner := tg.Miners()[0]
	if err := miner.MineBlock(); err != nil {
		t.Fatal(err)
	}

	// Redundancy should decrease.
	expectedRedundancy := float64(dataPieces+parityPieces-1) / float64(dataPieces)
	if err := renter.WaitForDecreasingRedundancy(rf, expectedRedundancy); err != nil {
		t.Fatal("Redundancy isn't decreasing", err)
	}

	// Restart the host.
	if err := tg.StartNode(host); err != nil {
		t.Fatal(err)
	}

	// Wait until the host shows up as active again.
	pk, err := host.HostPublicKey()
	if err != nil {
		t.Fatal(err)
	}
	err = build.Retry(60, time.Second, func() error {
		hdag, err := renter.HostDbActiveGet()
		if err != nil {
			return err
		}
		for _, h := range hdag.Hosts {
			if reflect.DeepEqual(h.PublicKey, pk) {
				return nil
			}
		}
		// If host is not active, announce it again and mine a block.
		if err := host.HostAnnouncePost(); err != nil {
			return (err)
		}
		miner := tg.Miners()[0]
		if err := miner.MineBlock(); err != nil {
			return (err)
		}
		if err := tg.Sync(); err != nil {
			return (err)
		}
		hg, err := host.HostGet()
		if err != nil {
			return err
		}
		return fmt.Errorf("host with address %v not active", hg.InternalSettings.NetAddress)
	})
	if err != nil {
		t.Fatal(err)
	}

	if err := miner.MineBlock(); err != nil {
		t.Fatal(err)
	}

	// Redundancy should go back to normal.
	expectedRedundancy = float64(dataPieces+parityPieces) / float64(dataPieces)
	if err := renter.WaitForUploadRedundancy(rf, expectedRedundancy); err != nil {
		t.Fatal("Redundancy is not increasing")
	}
}

// TestRenewFailing checks if a contract gets marked as !goodForRenew after
// failing multiple times in a row.
func TestRenewFailing(t *testing.T) {
	if testing.Short() {
		t.SkipNow()
	}
	t.Parallel()

	// Create testing directory.
	testDir := renterTestDir(t.Name())

	// Create a group for the subtests
	groupParams := siatest.GroupParams{
		Hosts:  3,
		Miners: 1,
	}
	tg, err := siatest.NewGroupFromTemplate(testDir, groupParams)
	if err != nil {
		t.Fatal("Failed to create group: ", err)
	}
	defer func() {
		if err := tg.Close(); err != nil {
			t.Fatal(err)
		}
	}()

	// Add a renter with a custom allowance to give it plenty of time to renew
	// the contract later.
	renterParams := node.Renter(filepath.Join(testDir, "renter"))
	renterParams.Allowance = siatest.DefaultAllowance
	renterParams.Allowance.Hosts = uint64(len(tg.Hosts()) - 1)
	renterParams.Allowance.Period = 100
	renterParams.Allowance.RenewWindow = 50
	nodes, err := tg.AddNodes(renterParams)
	if err != nil {
		t.Fatal(err)
	}
	renter := nodes[0]

	// All the contracts of the renter should be goodForRenew. So there should
	// be no inactive contracts, only active contracts
	rcg, err := renter.RenterInactiveContractsGet()
	if err != nil {
		t.Fatal(err)
	}
	if uint64(len(rcg.ActiveContracts)) != renterParams.Allowance.Hosts {
		for i, c := range rcg.ActiveContracts {
			fmt.Println(i, c.HostPublicKey)
		}
		t.Fatalf("renter had %v contracts but should have %v",
			len(rcg.ActiveContracts), renterParams.Allowance.Hosts)
	}
	if len(rcg.InactiveContracts) != 0 {
		t.Fatal("Renter should have 0 inactive contracts but has", len(rcg.InactiveContracts))
	}

	// Create a map of the hosts in the group.
	hostMap := make(map[string]*siatest.TestNode)
	for _, host := range tg.Hosts() {
		pk, err := host.HostPublicKey()
		if err != nil {
			t.Fatal(err)
		}
		hostMap[pk.String()] = host
	}
	// Lock the wallet of one of the used hosts to make the renew fail.
	for _, c := range rcg.ActiveContracts {
		if host, used := hostMap[c.HostPublicKey.String()]; used {
			if err := host.WalletLockPost(); err != nil {
				t.Fatal(err)
			}
			break
		}
	}
	// Wait until the contract is supposed to be renewed.
	cg, err := renter.ConsensusGet()
	if err != nil {
		t.Fatal(err)
	}
	rg, err := renter.RenterGet()
	if err != nil {
		t.Fatal(err)
	}
	miner := tg.Miners()[0]
	blockHeight := cg.Height
	for blockHeight+rg.Settings.Allowance.RenewWindow < rcg.ActiveContracts[0].EndHeight {
		if err := miner.MineBlock(); err != nil {
			t.Fatal(err)
		}
		blockHeight++
	}

	// there should be no inactive contracts, only active contracts.
	rcg, err = renter.RenterInactiveContractsGet()
	if err != nil {
		t.Fatal(err)
	}
	if uint64(len(rcg.ActiveContracts)) != renterParams.Allowance.Hosts {
		for i, c := range rcg.ActiveContracts {
			fmt.Println(i, c.HostPublicKey)
		}
		t.Fatalf("renter had %v contracts but should have %v",
			len(rcg.ActiveContracts), renterParams.Allowance.Hosts)
	}
	if len(rcg.InactiveContracts) != 0 {
		t.Fatal("Renter should have 0 inactive contracts but has", len(rcg.InactiveContracts))
	}

	// mine enough blocks to reach the second half of the renew window.
	for ; blockHeight+rg.Settings.Allowance.RenewWindow/2 < rcg.ActiveContracts[0].EndHeight; blockHeight++ {
		if err := miner.MineBlock(); err != nil {
			t.Fatal(err)
		}
	}

	// We should be within the second half of the renew window now. We keep
	// mining blocks until the host with the locked wallet has been replaced.
	// This should happen before we reach the endHeight of the contracts. This
	// means we should have 2 active contracts and 2 inactive contracts.  One of
	// the inactive contracts will be !goodForRenew due to the host
	replaced := false
	err = build.Retry(int(rcg.ActiveContracts[0].EndHeight-blockHeight), 5*time.Second, func() error {
		// contract should be !goodForRenew now.
		rc, err := renter.RenterInactiveContractsGet()
		if err != nil {
			return err
		}
		if len(rc.ActiveContracts) != 2 {
			return fmt.Errorf("Expected 2 active contracts, got %v", len(rc.ActiveContracts))
		}
		if len(rc.InactiveContracts) != 2 {
			return fmt.Errorf("Expected 2 inactive contracts, got %v", len(rc.InactiveContracts))
		}

		notGoodForRenew := 0
		goodForRenew := 0
		for _, c := range rc.InactiveContracts {
			if !c.GoodForRenew {
				notGoodForRenew++
			} else {
				goodForRenew++
			}
		}
		if err := miner.MineBlock(); err != nil {
			return err
		}
		if !replaced && notGoodForRenew != 1 && goodForRenew != 1 {
			return fmt.Errorf("there should be exactly 1 inactive contract that is !goodForRenew but was %v",
				notGoodForRenew)
		}
		replaced = true
		if replaced && notGoodForRenew != 1 && goodForRenew != 2 {
			return fmt.Errorf("contract was set to !goodForRenew but hasn't been replaced yet")
		}
		return nil
	})
	if err != nil {
		t.Fatal(err)
	}
}

// TestRenterCancelAllowance tests that setting an empty allowance causes
// uploads, downloads, and renewals to cease.
func TestRenterCancelAllowance(t *testing.T) {
	if testing.Short() {
		t.SkipNow()
	}
	t.Parallel()

	// Create a group for testing.
	groupParams := siatest.GroupParams{
		Hosts:   2,
		Renters: 1,
		Miners:  1,
	}
	tg, err := siatest.NewGroupFromTemplate(renterTestDir(t.Name()), groupParams)
	if err != nil {
		t.Fatal("Failed to create group: ", err)
	}
	defer func() {
		if err := tg.Close(); err != nil {
			t.Fatal(err)
		}
	}()

	// Upload a file.
	dataPieces := uint64(1)
	parityPieces := uint64(len(tg.Hosts()) - 1)

	renter := tg.Renters()[0]
	_, rf, err := renter.UploadNewFileBlocking(100, dataPieces, parityPieces)
	if err != nil {
		t.Fatal(err)
	}

	// Cancel the allowance
	if err := renter.RenterCancelAllowance(); err != nil {
		t.Fatal(err)
	}

	// Give it some time to mark the contracts as !goodForUpload and
	// !goodForRenew.
	err = build.Retry(200, 100*time.Millisecond, func() error {
		rc, err := renter.RenterInactiveContractsGet()
		if err != nil {
			return err
		}
		// Should now have 2 inactive contracts.
		if len(rc.ActiveContracts) != 0 {
			return fmt.Errorf("expected 0 active contracts, got %v", len(rc.ActiveContracts))
		}
		if len(rc.InactiveContracts) != groupParams.Hosts {
			return fmt.Errorf("expected %v inactive contracts, got %v", groupParams.Hosts, len(rc.InactiveContracts))
		}
		for _, c := range rc.InactiveContracts {
			if c.GoodForUpload {
				return errors.New("contract shouldn't be goodForUpload")
			}
			if c.GoodForRenew {
				return errors.New("contract shouldn't be goodForRenew")
			}
		}
		return nil
	})
	if err != nil {
		t.Fatal(err)
	}

	// Try downloading the file; should succeed.
	if _, err := renter.DownloadByStream(rf); err != nil {
		t.Fatal("downloading file failed", err)
	}

	// Wait for a few seconds to make sure that the upload heap is rebuilt.
	// The rebuilt interval is 3 seconds. Sleep for 5 to be safe.
	time.Sleep(5 * time.Second)

	// Try to upload a file after the allowance was cancelled. Should fail.
	_, rf2, err := renter.UploadNewFile(100, dataPieces, parityPieces)
	if err != nil {
		t.Fatal(err)
	}

	// Give it some time to upload.
	time.Sleep(time.Second)

	// Redundancy should still be 0.
	renterFiles, err := renter.RenterFilesGet()
	if err != nil {
		t.Fatal("Failed to get files")
	}
	if len(renterFiles.Files) != 2 {
		t.Fatal("There should be exactly 2 tracked files")
	}
	fileInfo, err := renter.File(rf2.SiaPath())
	if err != nil {
		t.Fatal(err)
	}
	if fileInfo.UploadProgress > 0 || fileInfo.UploadedBytes > 0 || fileInfo.Redundancy > 0 {
		t.Fatal("Uploading a file after canceling the allowance should fail")
	}

	// Mine enough blocks for the period to pass and the contracts to expire.
	miner := tg.Miners()[0]
	for i := types.BlockHeight(0); i < siatest.DefaultAllowance.Period; i++ {
		if err := miner.MineBlock(); err != nil {
			t.Fatal(err)
		}
	}

	// All contracts should be archived.
	err = build.Retry(200, 100*time.Millisecond, func() error {
		rc, err := renter.RenterInactiveContractsGet()
		if err != nil {
			return err
		}
		rcExpired, err := renter.RenterExpiredContractsGet()
		if err != nil {
			return err
		}
		// Should now have 2 expired contracts.
		if len(rc.ActiveContracts) != 0 {
			return fmt.Errorf("expected 0 active contracts, got %v", len(rc.ActiveContracts))
		}
		if len(rc.InactiveContracts) != 0 {
			return fmt.Errorf("expected 0 inactive contracts, got %v", len(rc.InactiveContracts))
		}
		if len(rcExpired.ExpiredContracts) != groupParams.Hosts {
			return fmt.Errorf("expected %v expired contracts, got %v", groupParams.Hosts, len(rc.InactiveContracts))
		}
		return nil
	})
	if err != nil {
		t.Error(err)
	}

	// Try downloading the file; should fail.
	if _, err := renter.DownloadByStream(rf2); err == nil {
		t.Error("downloading file succeeded even though it shouldnt", err)
	}

	// The uploaded files should have 0x redundancy now.
	err = build.Retry(200, 100*time.Millisecond, func() error {
		rf, err := renter.RenterFilesGet()
		if err != nil {
			return errors.New("Failed to get files")
		}
		if len(rf.Files) != 2 || rf.Files[0].Redundancy != 0 || rf.Files[1].Redundancy != 0 {
			return errors.New("file redundancy should be 0 now")
		}
		return nil
	})
	if err != nil {
		t.Error(err)
	}
}

// TestRenterContractEndHeight makes sure that the endheight of renewed
// contracts is set properly
func TestRenterContractEndHeight(t *testing.T) {
	if testing.Short() {
		t.SkipNow()
	}
	t.Parallel()

	// Create a group for the subtests
	groupParams := siatest.GroupParams{
		Hosts:   2,
		Renters: 1,
		Miners:  1,
	}
	tg, err := siatest.NewGroupFromTemplate(renterTestDir(t.Name()), groupParams)
	if err != nil {
		t.Fatal("Failed to create group: ", err)
	}
	defer func() {
		if err := tg.Close(); err != nil {
			t.Fatal(err)
		}
	}()

	// Get Renter
	r := tg.Renters()[0]
	rg, err := r.RenterGet()
	if err != nil {
		t.Fatal(err)
	}

	// Record the start period at the beginning of test
	currentPeriodStart := rg.CurrentPeriod
	period := rg.Settings.Allowance.Period
	renewWindow := rg.Settings.Allowance.RenewWindow
	numRenewals := 0

	// Confirm Contracts were created as expected.  There should be 2 active
	// contracts and no inactive or expired contracts
	err = build.Retry(200, 100*time.Millisecond, func() error {
		rc, err := r.RenterInactiveContractsGet()
		if err != nil {
			return err
		}
		if len(rc.ActiveContracts) != len(tg.Hosts()) {
			return fmt.Errorf("Expected %v active contracts, got %v", len(tg.Hosts()), len(rc.ActiveContracts))
		}
		if len(rc.InactiveContracts) != 0 {
			return fmt.Errorf("Expected 0 inactive contracts, got %v", len(rc.InactiveContracts))
		}
		rcExpired, err := r.RenterExpiredContractsGet()
		if err != nil {
			return err
		}
		if len(rcExpired.ExpiredContracts) != 0 {
			return fmt.Errorf("Expected 0 expired contracts, got %v", len(rcExpired.ExpiredContracts))
		}
		return nil
	})
	if err != nil {
		t.Fatal(err)
	}

	rc, err := r.RenterContractsGet()
	if err != nil {
		t.Fatal(err)
	}

	// Confirm contract end heights were set properly
	for _, c := range rc.ActiveContracts {
		if c.EndHeight != currentPeriodStart+period {
			t.Log("Endheight:", c.EndHeight)
			t.Log("Allowance Period:", period)
			t.Log("Current Period:", currentPeriodStart)
			t.Fatal("Contract endheight not set to Current period + Allowance Period")
		}
	}

	// Mine blocks to force contract renewal
	if err = renewContractsByRenewWindow(r, tg); err != nil {
		t.Fatal(err)
	}
	numRenewals++

	// Confirm Contracts were renewed as expected, all original contracts should
	// have been renewed if GoodForRenew = true.  There should be 2 active and
	// inactive contracts, and 0 expired contracts
	err = build.Retry(200, 100*time.Millisecond, func() error {
		rc, err := r.RenterInactiveContractsGet()
		if err != nil {
			return err
		}
		rcExpired, err := r.RenterExpiredContractsGet()
		if err != nil {
			return err
		}
		if len(rcExpired.ExpiredContracts) != 0 {
			return fmt.Errorf("Expected 0 expired contracts, got %v", len(rcExpired.ExpiredContracts))
		}
		// checkContracts will confirm correct number of inactive and active contracts
		if err = checkContracts(len(tg.Hosts()), numRenewals, append(rc.InactiveContracts, rcExpired.ExpiredContracts...), rc.ActiveContracts); err != nil {
			return err
		}
		if err = checkRenewedContracts(rc.ActiveContracts); err != nil {
			return err
		}
		return nil
	})
	if err != nil {
		t.Fatal(err)
	}

	// Confirm contract end heights were set properly End height should be the
	// end of the next period as the contracts are renewed due to reaching the
	// renew window
	rc, err = r.RenterContractsGet()
	if err != nil {
		t.Fatal(err)
	}
	for _, c := range rc.ActiveContracts {
		if c.EndHeight != currentPeriodStart+(2*period)-renewWindow && c.GoodForRenew {
			t.Log("Endheight:", c.EndHeight)
			t.Log("Allowance Period:", period)
			t.Log("Renew Window:", renewWindow)
			t.Log("Current Period:", currentPeriodStart)
			t.Fatal("Contract endheight not set to Current period + 2 * Allowance Period - Renew Window")
		}
	}

	// Capturing end height to compare against renewed contracts
	endHeight := rc.ActiveContracts[0].EndHeight

	// Renew contracts by running out of funds
	startingUploadSpend, err := renewContractsBySpending(r, tg)
	if err != nil {
		t.Fatal(err)
	}

	// Confirm contract end heights were set properly
	// End height should not have changed since the renewal
	// was due to running out of funds
	rc, err = r.RenterContractsGet()
	if err != nil {
		t.Fatal(err)
	}
	for _, c := range rc.ActiveContracts {
		if c.EndHeight != endHeight && c.GoodForRenew && c.UploadSpending.Cmp(startingUploadSpend) <= 0 {
			t.Log("Allowance Period:", period)
			t.Log("Current Period:", currentPeriodStart)
			t.Fatalf("Contract endheight Changed, EH was %v, expected %v\n", c.EndHeight, endHeight)
		}
	}
}

// TestRenterContractsEndpoint tests the API endpoint for old contracts
func TestRenterContractsEndpoint(t *testing.T) {
	if testing.Short() {
		t.SkipNow()
	}
	t.Parallel()

	// Create a group for testing.
	groupParams := siatest.GroupParams{
		Hosts:   2,
		Renters: 1,
		Miners:  1,
	}
	tg, err := siatest.NewGroupFromTemplate(renterTestDir(t.Name()), groupParams)
	if err != nil {
		t.Fatal("Failed to create group: ", err)
	}
	defer func() {
		if err := tg.Close(); err != nil {
			t.Fatal(err)
		}
	}()

	// Get Renter
	r := tg.Renters()[0]

	// Renter should only have active contracts
	rc, err := r.RenterInactiveContractsGet()
	if err != nil {
		t.Fatal(err)
	}
	if len(tg.Hosts()) != len(rc.ActiveContracts) {
		t.Fatalf("Expected the same number for active contracts as hosts: %v active and %v expected", len(rc.ActiveContracts), len(tg.Hosts()))
	}
	if len(rc.InactiveContracts) != 0 {
		t.Fatal("Expected zero inactive contracts, got", len(rc.InactiveContracts))
	}
	rcExpired, err := r.RenterExpiredContractsGet()
	if err != nil {
		t.Fatal(err)
	}
	if len(rcExpired.ExpiredContracts) != 0 {
		t.Fatal("Expected zero expired contracts, got", len(rcExpired.ExpiredContracts))
	}

	// Record original Contracts and create Maps for comparison
	originalContracts := rc.ActiveContracts
	originalContractIDMap := make(map[types.FileContractID]struct{})
	for _, c := range originalContracts {
		originalContractIDMap[c.ID] = struct{}{}
	}

	// Renew contracts
	// Mine blocks to force contract renewal
	if err = renewContractsByRenewWindow(r, tg); err != nil {
		t.Fatal(err)
	}
	numRenewals := 1
	// Waiting for nodes to sync
	if err = tg.Sync(); err != nil {
		t.Fatal(err)
	}

	// Confirm contracts were renewed as expected, there should be no expired
	// contracts since we are still within the endheight of the original
	// contracts, there should be the same number of active and inactive
	// contracts, and the inactive contracts should be the same contracts as the
	// original active contracts.
	err = build.Retry(200, 100*time.Millisecond, func() error {
		// Check active and expired contracts
		rc, err = r.RenterInactiveContractsGet()
		if err != nil {
			return err
		}
		if len(rc.ActiveContracts) != len(rc.InactiveContracts) {
			return fmt.Errorf("Expected the same number of active and inactive contracts; got %v active and %v inactive", len(rc.ActiveContracts), len(rc.InactiveContracts))
		}
		if len(originalContracts) != len(rc.InactiveContracts) {
			return fmt.Errorf("Didn't get expected number of inactive contracts, expected %v got %v", len(originalContracts), len(rc.InactiveContracts))
		}
		for _, c := range rc.InactiveContracts {
			if _, ok := originalContractIDMap[c.ID]; !ok {
				return errors.New("ID from rc not found in originalContracts")
			}
		}

		// Check expired contracts
		rcExpired, err = r.RenterExpiredContractsGet()
		if err != nil {
			return err
		}
		if len(rcExpired.ExpiredContracts) != 0 {
			return fmt.Errorf("Expected zero expired contracts, got %v", len(rcExpired.ExpiredContracts))
		}

		return nil
	})
	if err != nil {
		t.Error(err)
	}

	// Record inactive contracts
	rc, err = r.RenterInactiveContractsGet()
	inactiveContracts := rc.InactiveContracts
	if err != nil {
		t.Fatal(err)
	}
	inactiveContractIDMap := make(map[types.FileContractID]struct{})
	for _, c := range inactiveContracts {
		inactiveContractIDMap[c.ID] = struct{}{}
	}

	// Mine to force inactive contracts to be expired contracts
	m := tg.Miners()[0]
	cg, err := r.ConsensusGet()
	if err != nil {
		t.Fatal(err)
	}
	for i := 0; i < int(inactiveContracts[0].EndHeight-cg.Height+types.MaturityDelay); i++ {
		if err = m.MineBlock(); err != nil {
			t.Fatal(err)
		}
	}

	// Waiting for nodes to sync
	if err = tg.Sync(); err != nil {
		t.Fatal(err)
	}

	// Confirm contracts, the expired contracts should now be the same contracts
	// as the previous inactive contracts.
	err = build.Retry(200, 100*time.Millisecond, func() error {
		rc, err = r.RenterExpiredContractsGet()
		if err != nil {
			return err
		}
		if len(rc.ActiveContracts) != len(tg.Hosts()) {
			return errors.New("Waiting for active contracts to form")
		}
		if len(rc.ExpiredContracts) != len(inactiveContracts) {
			return fmt.Errorf("Expected the same number of expired and inactive contracts; got %v expired and %v inactive", len(rc.ExpiredContracts), len(inactiveContracts))
		}
		for _, c := range inactiveContracts {
			if _, ok := inactiveContractIDMap[c.ID]; !ok {
				return errors.New("ID from rc not found in inactiveContracts")
			}
		}
		return nil
	})
	if err != nil {
		t.Fatal(err)
	}

	// Record current active and expired contracts
	err = build.Retry(200, 100*time.Millisecond, func() error {
		rc, err = r.RenterContractsGet()
		if err != nil {
			return err
		}
<<<<<<< HEAD
		// Check OldContracts against recorded old contracts
		if len(oldContracts) != len(rc.OldContracts) {
			return fmt.Errorf("Number of old contracts don't match, expected %v got %v", len(oldContracts), len(rc.OldContracts))
=======
		if len(rc.ActiveContracts) != len(tg.Hosts()) {
			return errors.New("Waiting for active contracts to form")
>>>>>>> f0b7ceaf
		}
		return nil
	})
	if err != nil {
		t.Fatal(err)
	}
	rc, err = r.RenterExpiredContractsGet()
	if err != nil {
		t.Fatal(err)
	}
	activeContracts := rc.ActiveContracts
	expiredContracts := rc.ExpiredContracts
	if err != nil {
		t.Fatal(err)
	}
	expiredContractIDMap := make(map[types.FileContractID]struct{})
	for _, c := range expiredContracts {
		expiredContractIDMap[c.ID] = struct{}{}
	}

	// Renew contracts by spending
	startingUploadSpend, err := renewContractsBySpending(r, tg)
	if err != nil {
		t.Fatal(err)
	}
	numRenewals++
	// Waiting for nodes to sync
	if err = tg.Sync(); err != nil {
		t.Fatal(err)
	}

	// Confirm contracts were renewed as expected.  Active contracts prior to
	// renewal should now be in the inactive contracts
	err = build.Retry(200, 100*time.Millisecond, func() error {
		rc, err = r.RenterInactiveContractsGet()
		if err != nil {
			return err
		}
		if len(rc.ActiveContracts) != len(tg.Hosts()) {
			return errors.New("Waiting for active contracts to form")
		}
		rcExpired, err = r.RenterExpiredContractsGet()
		if err != nil {
			return err
		}

		// Confirm active and inactive contracts
		inactiveContractIDMap := make(map[types.FileContractID]struct{})
		for _, c := range rc.InactiveContracts {
			inactiveContractIDMap[c.ID] = struct{}{}
		}
		for _, c := range activeContracts {
			if _, ok := inactiveContractIDMap[c.ID]; !ok && c.UploadSpending.Cmp(startingUploadSpend) <= 0 {
				return errors.New("ID from activeContacts not found in rc")
			}
		}

		// Confirm expired contracts
		if len(expiredContracts) != len(rcExpired.ExpiredContracts) {
			return fmt.Errorf("Didn't get expected number of expired contracts, expected %v got %v", len(expiredContracts), len(rcExpired.ExpiredContracts))
		}
		for _, c := range rcExpired.ExpiredContracts {
			if _, ok := expiredContractIDMap[c.ID]; !ok {
				return errors.New("ID from rcExpired not found in expiredContracts")
			}
		}

		return nil
	})
	if err != nil {
		t.Fatal(err)
	}
}

// TestRenterPersistData checks if the RenterSettings are persisted
func TestRenterPersistData(t *testing.T) {
	if testing.Short() {
		t.SkipNow()
	}
	t.Parallel()

	// Get test directory
	testDir := siatest.TestDir(t.Name())

	// Copying legacy file to test directory
	renterDir := filepath.Join(testDir, "renter")
	destination := filepath.Join(renterDir, "renter.json")
	err := os.MkdirAll(renterDir, 0700)
	if err != nil {
		t.Fatal(err)
	}
	from, err := os.Open("../../compatibility/renter_v04.json")
	if err != nil {
		t.Fatal(err)
	}
	to, err := os.OpenFile(destination, os.O_RDWR|os.O_CREATE, 0700)
	if err != nil {
		t.Fatal(err)
	}
	_, err = io.Copy(to, from)
	if err != nil {
		t.Fatal(err)
	}
	if err = from.Close(); err != nil {
		t.Fatal(err)
	}
	if err = to.Close(); err != nil {
		t.Fatal(err)
	}

	// Create new node from legacy renter.json persistence file
	r, err := siatest.NewNode(node.AllModules(testDir))
	if err != nil {
		t.Fatal(err)
	}
	defer func() {
		if err = r.Close(); err != nil {
			t.Fatal(err)
		}
	}()

	// Set renter allowance to finish renter set up
	// Currently /renter POST endpoint errors if the allowance
	// is not previously set or passed in as an argument
	err = r.RenterPostAllowance(siatest.DefaultAllowance)
	if err != nil {
		t.Fatal(err)
	}

	// Check Settings, should be defaults
	rg, err := r.RenterGet()
	if err != nil {
		t.Fatal(err)
	}
	if rg.Settings.StreamCacheSize != renter.DefaultStreamCacheSize {
		t.Fatalf("StreamCacheSize not set to default of %v, set to %v",
			renter.DefaultStreamCacheSize, rg.Settings.StreamCacheSize)
	}
	if rg.Settings.MaxDownloadSpeed != renter.DefaultMaxDownloadSpeed {
		t.Fatalf("MaxDownloadSpeed not set to default of %v, set to %v",
			renter.DefaultMaxDownloadSpeed, rg.Settings.MaxDownloadSpeed)
	}
	if rg.Settings.MaxUploadSpeed != renter.DefaultMaxUploadSpeed {
		t.Fatalf("MaxUploadSpeed not set to default of %v, set to %v",
			renter.DefaultMaxUploadSpeed, rg.Settings.MaxUploadSpeed)
	}

	// Set StreamCacheSize, MaxDownloadSpeed, and MaxUploadSpeed to new values
	cacheSize := uint64(4)
	ds := int64(20)
	us := int64(10)
	if err := r.RenterSetStreamCacheSizePost(cacheSize); err != nil {
		t.Fatalf("%v: Could not set StreamCacheSize to %v", err, cacheSize)
	}
	if err := r.RenterPostRateLimit(ds, us); err != nil {
		t.Fatalf("%v: Could not set RateLimits to %v and %v", err, ds, us)
	}

	// Confirm Settings were updated
	rg, err = r.RenterGet()
	if err != nil {
		t.Fatal(err)
	}
	if rg.Settings.StreamCacheSize != cacheSize {
		t.Fatalf("StreamCacheSize not set to %v, set to %v", cacheSize, rg.Settings.StreamCacheSize)
	}
	if rg.Settings.MaxDownloadSpeed != ds {
		t.Fatalf("MaxDownloadSpeed not set to %v, set to %v", ds, rg.Settings.MaxDownloadSpeed)
	}
	if rg.Settings.MaxUploadSpeed != us {
		t.Fatalf("MaxUploadSpeed not set to %v, set to %v", us, rg.Settings.MaxUploadSpeed)
	}

	// Restart node
	err = r.RestartNode()
	if err != nil {
		t.Fatal("Failed to restart node:", err)
	}

	// check Settings, settings should be values set through API endpoints
	rg, err = r.RenterGet()
	if err != nil {
		t.Fatal(err)
	}
	if rg.Settings.StreamCacheSize != cacheSize {
		t.Fatalf("StreamCacheSize not persisted as %v, set to %v", cacheSize, rg.Settings.StreamCacheSize)
	}
	if rg.Settings.MaxDownloadSpeed != ds {
		t.Fatalf("MaxDownloadSpeed not persisted as %v, set to %v", ds, rg.Settings.MaxDownloadSpeed)
	}
	if rg.Settings.MaxUploadSpeed != us {
		t.Fatalf("MaxUploadSpeed not persisted as %v, set to %v", us, rg.Settings.MaxUploadSpeed)
	}
}

// TestRenterResetAllowance tests that resetting the allowance after the
// allowance was cancelled will trigger the correct contract formation.
func TestRenterResetAllowance(t *testing.T) {
	if testing.Short() {
		t.SkipNow()
	}
	t.Parallel()

	// Create a group for testing.
	groupParams := siatest.GroupParams{
		Hosts:   2,
		Renters: 1,
		Miners:  1,
	}
	tg, err := siatest.NewGroupFromTemplate(renterTestDir(t.Name()), groupParams)
	if err != nil {
		t.Fatal("Failed to create group: ", err)
	}
	defer func() {
		if err := tg.Close(); err != nil {
			t.Fatal(err)
		}
	}()
	renter := tg.Renters()[0]

	// Cancel the allowance
	if err := renter.RenterCancelAllowance(); err != nil {
		t.Fatal(err)
	}

	// Give it some time to mark the contracts as !goodForUpload and
	// !goodForRenew.
	err = build.Retry(200, 100*time.Millisecond, func() error {
		rc, err := renter.RenterInactiveContractsGet()
		if err != nil {
			return err
		}
		// Should now have 2 inactive contracts.
		if len(rc.ActiveContracts) != 0 {
			return fmt.Errorf("expected 0 active contracts, got %v", len(rc.ActiveContracts))
		}
		if len(rc.InactiveContracts) != groupParams.Hosts {
			return fmt.Errorf("expected %v inactive contracts, got %v", groupParams.Hosts, len(rc.InactiveContracts))
		}
		for _, c := range rc.InactiveContracts {
			if c.GoodForUpload {
				return errors.New("contract shouldn't be goodForUpload")
			}
			if c.GoodForRenew {
				return errors.New("contract shouldn't be goodForRenew")
			}
		}
		return nil
	})
	if err != nil {
		t.Fatal(err)
	}

	// Set the allowance again.
	if err := renter.RenterPostAllowance(siatest.DefaultAllowance); err != nil {
		t.Fatal(err)
	}

	// Mine a block to start the threadedContractMaintenance.
	if err := tg.Miners()[0].MineBlock(); err != nil {
		t.Fatal(err)
	}

	// Give it some time to mark the contracts as goodForUpload and
	// goodForRenew again.
	err = build.Retry(200, 100*time.Millisecond, func() error {
		rc, err := renter.RenterContractsGet()
		if err != nil {
			return err
		}
		// Should now have 2 active contracts.
		if len(rc.ActiveContracts) != groupParams.Hosts {
			return fmt.Errorf("expected %v active contracts, got %v", groupParams.Hosts, len(rc.ActiveContracts))
		}
		for _, c := range rc.ActiveContracts {
			if !c.GoodForUpload {
				return errors.New("contract should be goodForUpload")
			}
			if !c.GoodForRenew {
				return errors.New("contract should be goodForRenew")
			}
		}
		return nil
	})
	if err != nil {
		t.Fatal(err)
	}
}

// TestRenterSpendingReporting checks the accuracy for the reported
// spending
func TestRenterSpendingReporting(t *testing.T) {
	if testing.Short() {
		t.SkipNow()
	}
	t.Parallel()

	// Create a testgroup, creating without renter so the renter's
	// initial balance can be obtained
	groupParams := siatest.GroupParams{
		Hosts:  2,
		Miners: 1,
	}
	testDir := renterTestDir(t.Name())
	tg, err := siatest.NewGroupFromTemplate(testDir, groupParams)
	if err != nil {
		t.Fatal("Failed to create group: ", err)
	}
	defer func() {
		if err := tg.Close(); err != nil {
			t.Fatal(err)
		}
	}()

	// Add a Renter node
	renterParams := node.Renter(filepath.Join(testDir, "renter"))
	renterParams.SkipSetAllowance = true
	nodes, err := tg.AddNodes(renterParams)
	if err != nil {
		t.Fatal(err)
	}
	r := nodes[0]

	// Get largest WindowSize from Hosts
	var windowSize types.BlockHeight
	for _, h := range tg.Hosts() {
		hg, err := h.HostGet()
		if err != nil {
			t.Fatal(err)
		}
		if hg.ExternalSettings.WindowSize >= windowSize {
			windowSize = hg.ExternalSettings.WindowSize
		}
	}

	// Get renter's initial siacoin balance
	wg, err := r.WalletGet()
	if err != nil {
		t.Fatal("Failed to get wallet:", err)
	}
	initialBalance := wg.ConfirmedSiacoinBalance

	// Set allowance
	if err = tg.SetRenterAllowance(r, siatest.DefaultAllowance); err != nil {
		t.Fatal("Failed to set renter allowance:", err)
	}
	numRenewals := 0

	// Confirm Contracts were created as expected
	err = build.Retry(200, 100*time.Millisecond, func() error {
		rc, err := r.RenterInactiveContractsGet()
		if err != nil {
			return err
		}
		rcExpired, err := r.RenterExpiredContractsGet()
		if err != nil {
			return err
		}
		if err = checkContracts(len(tg.Hosts()), numRenewals, append(rc.InactiveContracts, rcExpired.ExpiredContracts...), rc.ActiveContracts); err != nil {
			return err
		}
		return nil
	})
	if err != nil {
		t.Fatal(err)
	}

	// Check that the funds allocated when setting the allowance
	// are reflected correctly in the wallet balance
	err = build.Retry(200, 100*time.Millisecond, func() error {
		err = checkBalanceVsSpending(r, initialBalance)
		if err != nil {
			return err
		}
		return nil
	})
	if err != nil {
		t.Fatal(err)
	}

	// Upload and download files to show spending
	var remoteFiles []*siatest.RemoteFile
	for i := 0; i < 10; i++ {
		dataPieces := uint64(1)
		parityPieces := uint64(1)
		fileSize := 100 + siatest.Fuzz()
		_, rf, err := r.UploadNewFileBlocking(fileSize, dataPieces, parityPieces)
		if err != nil {
			t.Fatal("Failed to upload a file for testing: ", err)
		}
		remoteFiles = append(remoteFiles, rf)
	}
	for _, rf := range remoteFiles {
		_, err = r.DownloadToDisk(rf, false)
		if err != nil {
			t.Fatal("Could not DownloadToDisk:", err)
		}
	}

	// Check to confirm upload and download spending was captured correctly
	// and reflected in the wallet balance
	err = build.Retry(200, 100*time.Millisecond, func() error {
		err = checkBalanceVsSpending(r, initialBalance)
		if err != nil {
			return err
		}
		return nil
	})
	if err != nil {
		t.Fatal(err)
	}

	// Mine blocks to force contract renewal
	if err = renewContractsByRenewWindow(r, tg); err != nil {
		t.Fatal(err)
	}
	numRenewals++

	// Confirm Contracts were renewed as expected
	err = build.Retry(200, 100*time.Millisecond, func() error {
		rc, err := r.RenterInactiveContractsGet()
		if err != nil {
			return err
		}
		rcExpired, err := r.RenterExpiredContractsGet()
		if err != nil {
			return err
		}
		if err = checkContracts(len(tg.Hosts()), numRenewals, append(rc.InactiveContracts, rcExpired.ExpiredContracts...), rc.ActiveContracts); err != nil {
			return err
		}
		if err = checkRenewedContracts(rc.ActiveContracts); err != nil {
			return err
		}
		return nil
	})
	if err != nil {
		t.Fatal(err)
	}

	// Mine Block to confirm contracts and spending into blockchain
	m := tg.Miners()[0]
	if err = m.MineBlock(); err != nil {
		t.Fatal(err)
	}

	// Waiting for nodes to sync
	if err = tg.Sync(); err != nil {
		t.Fatal(err)
	}

	// Check contract spending against reported spending
	rc, err := r.RenterInactiveContractsGet()
	if err != nil {
		t.Fatal(err)
	}
	rcExpired, err := r.RenterExpiredContractsGet()
	if err != nil {
		t.Fatal(err)
	}
	if err = checkContractVsReportedSpending(r, windowSize, append(rc.InactiveContracts, rcExpired.ExpiredContracts...), rc.ActiveContracts); err != nil {
		t.Fatal(err)
	}

	// Check to confirm reported spending is still accurate with the renewed contracts
	// and reflected in the wallet balance
	err = build.Retry(200, 100*time.Millisecond, func() error {
		err = checkBalanceVsSpending(r, initialBalance)
		if err != nil {
			return err
		}
		return nil
	})
	if err != nil {
		t.Fatal(err)
	}

	// Record current Wallet Balance
	wg, err = r.WalletGet()
	if err != nil {
		t.Fatal("Failed to get wallet:", err)
	}
	initialPeriodEndBalance := wg.ConfirmedSiacoinBalance

	// Mine blocks to force contract renewal and new period
	cg, err := r.ConsensusGet()
	if err != nil {
		t.Fatal("Failed to get consensus:", err)
	}
	blockHeight := cg.Height
	endHeight := rc.ActiveContracts[0].EndHeight
	rg, err := r.RenterGet()
	if err != nil {
		t.Fatal("Failed to get renter:", err)
	}
	rw := rg.Settings.Allowance.RenewWindow
	for i := 0; i < int(endHeight-rw-blockHeight+types.MaturityDelay); i++ {
		if err = m.MineBlock(); err != nil {
			t.Fatal(err)
		}
	}
	numRenewals++

	// Waiting for nodes to sync
	if err = tg.Sync(); err != nil {
		t.Fatal(err)
	}

	// Check if Unspent unallocated funds were released after allowance period
	// was exceeded
	wg, err = r.WalletGet()
	if err != nil {
		t.Fatal("Failed to get wallet:", err)
	}
	if initialPeriodEndBalance.Cmp(wg.ConfirmedSiacoinBalance) > 0 {
		t.Fatal("Unspent Unallocated funds not released after contract renewal and maturity delay")
	}

	// Confirm Contracts were renewed as expected
	err = build.Retry(200, 100*time.Millisecond, func() error {
		rc, err := r.RenterInactiveContractsGet()
		if err != nil {
			return err
		}
		rcExpired, err := r.RenterExpiredContractsGet()
		if err != nil {
			return err
		}
		if err = checkContracts(len(tg.Hosts()), numRenewals, append(rc.InactiveContracts, rcExpired.ExpiredContracts...), rc.ActiveContracts); err != nil {
			return err
		}
		if err = checkRenewedContracts(rc.ActiveContracts); err != nil {
			return err
		}
		return nil
	})
	if err != nil {
		t.Fatal(err)
	}

	// Mine Block to confirm contracts and spending on blockchain
	if err = m.MineBlock(); err != nil {
		t.Fatal(err)
	}

	// Waiting for nodes to sync
	if err = tg.Sync(); err != nil {
		t.Fatal(err)
	}

	// Check contract spending against reported spending
	rc, err = r.RenterInactiveContractsGet()
	if err != nil {
		t.Fatal(err)
	}
	rcExpired, err = r.RenterExpiredContractsGet()
	if err != nil {
		t.Fatal(err)
	}
	if err = checkContractVsReportedSpending(r, windowSize, append(rc.InactiveContracts, rcExpired.ExpiredContracts...), rc.ActiveContracts); err != nil {
		t.Fatal(err)
	}

	// Check to confirm reported spending is still accurate with the renewed contracts
	// and a new period and reflected in the wallet balance
	err = build.Retry(200, 100*time.Millisecond, func() error {
		err = checkBalanceVsSpending(r, initialBalance)
		if err != nil {
			return err
		}
		return nil
	})
	if err != nil {
		t.Fatal(err)
	}

	// Renew contracts by running out of funds
	_, err = renewContractsBySpending(r, tg)
	if err != nil {
		t.Fatal(err)
	}
	numRenewals++

	// Mine Block to confirm contracts and spending on blockchain
	if err = m.MineBlock(); err != nil {
		t.Fatal(err)
	}

	// Waiting for nodes to sync
	if err = tg.Sync(); err != nil {
		t.Fatal(err)
	}

	// Confirm Contracts were renewed as expected
	err = build.Retry(200, 100*time.Millisecond, func() error {
		rc, err := r.RenterInactiveContractsGet()
		if err != nil {
			return err
		}
		rcExpired, err := r.RenterExpiredContractsGet()
		if err != nil {
			return err
		}
		if err = checkContracts(len(tg.Hosts()), numRenewals, append(rc.InactiveContracts, rcExpired.ExpiredContracts...), rc.ActiveContracts); err != nil {
			return err
		}
		if err = checkRenewedContracts(rc.ActiveContracts); err != nil {
			return err
		}
		return nil
	})
	if err != nil {
		t.Fatal(err)
	}

	// Mine Block to confirm contracts and spending on blockchain
	if err = m.MineBlock(); err != nil {
		t.Fatal(err)
	}

	// Waiting for nodes to sync
	if err = tg.Sync(); err != nil {
		t.Fatal(err)
	}

	// Check contract spending against reported spending
	rc, err = r.RenterInactiveContractsGet()
	if err != nil {
		t.Fatal(err)
	}
	rcExpired, err = r.RenterExpiredContractsGet()
	if err != nil {
		t.Fatal(err)
	}
	if err = checkContractVsReportedSpending(r, windowSize, append(rc.InactiveContracts, rcExpired.ExpiredContracts...), rc.ActiveContracts); err != nil {
		t.Fatal(err)
	}

	// Check to confirm reported spending is still accurate with the renewed contracts
	// and a new period and reflected in the wallet balance
	err = build.Retry(200, 100*time.Millisecond, func() error {
		err = checkBalanceVsSpending(r, initialBalance)
		if err != nil {
			return err
		}
		return nil
	})
	if err != nil {
		t.Fatal(err)
	}

	// Mine blocks to force contract renewal
	if err = renewContractsByRenewWindow(r, tg); err != nil {
		t.Fatal(err)
	}
	numRenewals++

	// Confirm Contracts were renewed as expected
	err = build.Retry(200, 100*time.Millisecond, func() error {
		rc, err := r.RenterInactiveContractsGet()
		if err != nil {
			return err
		}
		rcExpired, err := r.RenterExpiredContractsGet()
		if err != nil {
			return err
		}
		if err = checkContracts(len(tg.Hosts()), numRenewals, append(rc.InactiveContracts, rcExpired.ExpiredContracts...), rc.ActiveContracts); err != nil {
			return err
		}
		if err = checkRenewedContracts(rc.ActiveContracts); err != nil {
			return err
		}
		return nil
	})
	if err != nil {
		t.Fatal(err)
	}

	// Mine Block to confirm contracts and spending into blockchain
	if err = m.MineBlock(); err != nil {
		t.Fatal(err)
	}

	// Waiting for nodes to sync
	if err = tg.Sync(); err != nil {
		t.Fatal(err)
	}

	// Check contract spending against reported spending
	rc, err = r.RenterInactiveContractsGet()
	if err != nil {
		t.Fatal(err)
	}
	rcExpired, err = r.RenterExpiredContractsGet()
	if err != nil {
		t.Fatal(err)
	}
	if err = checkContractVsReportedSpending(r, windowSize, append(rc.InactiveContracts, rcExpired.ExpiredContracts...), rc.ActiveContracts); err != nil {
		t.Fatal(err)
	}

	// Check to confirm reported spending is still accurate with the renewed contracts
	// and reflected in the wallet balance
	err = build.Retry(200, 100*time.Millisecond, func() error {
		err = checkBalanceVsSpending(r, initialBalance)
		if err != nil {
			return err
		}
		return nil
	})
	if err != nil {
		t.Fatal(err)
	}
}

// The following are helper functions for the renter tests

// checkBalanceVsSpending checks the renters confirmed siacoin balance in their
// wallet against their reported spending
func checkBalanceVsSpending(r *siatest.TestNode, initialBalance types.Currency) error {
	// Getting initial financial metrics
	// Setting variables to easier reference
	rg, err := r.RenterGet()
	if err != nil {
		return err
	}
	fm := rg.FinancialMetrics

	// Check balance after allowance is set
	wg, err := r.WalletGet()
	if err != nil {
		return err
	}
	expectedBalance := initialBalance.Sub(fm.TotalAllocated).Sub(fm.WithheldFunds).Sub(fm.PreviousSpending)
	if expectedBalance.Cmp(wg.ConfirmedSiacoinBalance) != 0 {
		details := fmt.Sprintf(`Initial balance minus Renter Reported Spending does not equal wallet Confirmed Siacoin Balance
		Expected Balance:   %v
		Wallet Balance:     %v
		Actual difference:  %v
		ExpectedBalance:    %v
		walletBalance:      %v
		`, expectedBalance.HumanString(), wg.ConfirmedSiacoinBalance.HumanString(), initialBalance.Sub(wg.ConfirmedSiacoinBalance).HumanString(),
			expectedBalance.HumanString(), wg.ConfirmedSiacoinBalance.HumanString())
		var diff string
		if expectedBalance.Cmp(wg.ConfirmedSiacoinBalance) > 0 {
			diff = fmt.Sprintf("Under reported by:  %v\n", expectedBalance.Sub(wg.ConfirmedSiacoinBalance).HumanString())
		} else {
			diff = fmt.Sprintf("Over reported by:   %v\n", wg.ConfirmedSiacoinBalance.Sub(expectedBalance).HumanString())
		}
		err := details + diff
		return errors.New(err)
	}
	return nil
}

// checkContracts confirms that contracts are renewed as expected, renewed
// contracts should be the renter's active contracts and oldContracts should be
// the renter's inactive and expired contracts
func checkContracts(numHosts, numRenewals int, oldContracts, renewedContracts []api.RenterContract) error {
	if len(renewedContracts) != numHosts {
		return fmt.Errorf("Incorrect number of Active contracts: have %v expected %v", len(renewedContracts), numHosts)
	}
	if len(oldContracts) == 0 && numRenewals == 0 {
		return nil
	}
	// Confirm contracts were renewed, this will also mean there are old contracts
	// Verify there are not more renewedContracts than there are oldContracts
	// This would mean contracts are not getting archived
	if len(oldContracts) < len(renewedContracts) {
		return errors.New("Too many renewed contracts")
	}
	if len(oldContracts) != numHosts*numRenewals {
		return fmt.Errorf("Incorrect number of Old contracts: have %v expected %v", len(oldContracts), numHosts*numRenewals)
	}

	// Create Maps for comparison
	initialContractIDMap := make(map[types.FileContractID]struct{})
	initialContractKeyMap := make(map[crypto.Hash]struct{})
	for _, c := range oldContracts {
		initialContractIDMap[c.ID] = struct{}{}
		initialContractKeyMap[crypto.HashBytes(c.HostPublicKey.Key)] = struct{}{}
	}

	for _, c := range renewedContracts {
		// Verify that all the contracts marked as GoodForRenew
		// were renewed
		if _, ok := initialContractIDMap[c.ID]; ok {
			return errors.New("ID from renewedContracts found in oldContracts")
		}
		// Verifying that Renewed Contracts have the same HostPublicKey
		// as an initial contract
		if _, ok := initialContractKeyMap[crypto.HashBytes(c.HostPublicKey.Key)]; !ok {
			return errors.New("Host Public Key from renewedContracts not found in oldContracts")
		}
	}
	return nil
}

// checkContractVsReportedSpending confirms that the spending recorded in the
// renter's contracts matches the reported spending for the renter. Renewed
// contracts should be the renter's active contracts and oldContracts should be
// the renter's inactive and expired contracts
func checkContractVsReportedSpending(r *siatest.TestNode, WindowSize types.BlockHeight, oldContracts, renewedContracts []api.RenterContract) error {
	// Get Current BlockHeight
	cg, err := r.ConsensusGet()
	if err != nil {
		return err
	}

	// Getting financial metrics after uploads, downloads, and
	// contract renewal
	rg, err := r.RenterGet()
	if err != nil {
		return err
	}

	fm := rg.FinancialMetrics
	totalSpent := fm.ContractFees.Add(fm.UploadSpending).
		Add(fm.DownloadSpending).Add(fm.StorageSpending)
	total := totalSpent.Add(fm.Unspent)
	allowance := rg.Settings.Allowance

	// Check that renter financial metrics add up to allowance
	if total.Cmp(allowance.Funds) != 0 {
		return fmt.Errorf(`Combined Total of reported spending and unspent funds not equal to allowance:
			total:     %v
			allowance: %v
			`, total.HumanString(), allowance.Funds.HumanString())
	}

	// Check renter financial metrics against contract spending
	var spending modules.ContractorSpending
	for _, contract := range oldContracts {
		if contract.StartHeight >= rg.CurrentPeriod {
			// Calculate ContractFees
			spending.ContractFees = spending.ContractFees.Add(contract.Fees)
			// Calculate TotalAllocated
			spending.TotalAllocated = spending.TotalAllocated.Add(contract.TotalCost)
			// Calculate Spending
			spending.DownloadSpending = spending.DownloadSpending.Add(contract.DownloadSpending)
			spending.UploadSpending = spending.UploadSpending.Add(contract.UploadSpending)
			spending.StorageSpending = spending.StorageSpending.Add(contract.StorageSpending)
		} else if contract.EndHeight+WindowSize+types.MaturityDelay > cg.Height {
			// Calculated funds that are being withheld in contracts
			spending.WithheldFunds = spending.WithheldFunds.Add(contract.RenterFunds)
			// Record the largest window size for worst case when reporting the spending
			if contract.EndHeight+WindowSize+types.MaturityDelay >= spending.ReleaseBlock {
				spending.ReleaseBlock = contract.EndHeight + WindowSize + types.MaturityDelay
			}
			// Calculate Previous spending
			spending.PreviousSpending = spending.PreviousSpending.Add(contract.Fees).
				Add(contract.DownloadSpending).Add(contract.UploadSpending).Add(contract.StorageSpending)
		} else {
			// Calculate Previous spending
			spending.PreviousSpending = spending.PreviousSpending.Add(contract.Fees).
				Add(contract.DownloadSpending).Add(contract.UploadSpending).Add(contract.StorageSpending)
		}
	}
	for _, contract := range renewedContracts {
		if contract.GoodForRenew {
			// Calculate ContractFees
			spending.ContractFees = spending.ContractFees.Add(contract.Fees)
			// Calculate TotalAllocated
			spending.TotalAllocated = spending.TotalAllocated.Add(contract.TotalCost)
			// Calculate Spending
			spending.DownloadSpending = spending.DownloadSpending.Add(contract.DownloadSpending)
			spending.UploadSpending = spending.UploadSpending.Add(contract.UploadSpending)
			spending.StorageSpending = spending.StorageSpending.Add(contract.StorageSpending)
		}
	}

	// Compare contract fees
	if fm.ContractFees.Cmp(spending.ContractFees) != 0 {
		return fmt.Errorf(`Fees not equal:
			Financial Metrics Fees: %v
			Contract Fees:          %v
			`, fm.ContractFees.HumanString(), spending.ContractFees.HumanString())
	}
	// Compare Total Allocated
	if fm.TotalAllocated.Cmp(spending.TotalAllocated) != 0 {
		return fmt.Errorf(`Total Allocated not equal:
			Financial Metrics TA: %v
			Contract TA:          %v
			`, fm.TotalAllocated.HumanString(), spending.TotalAllocated.HumanString())
	}
	// Compare Upload Spending
	if fm.UploadSpending.Cmp(spending.UploadSpending) != 0 {
		return fmt.Errorf(`Upload spending not equal:
			Financial Metrics US: %v
			Contract US:          %v
			`, fm.UploadSpending.HumanString(), spending.UploadSpending.HumanString())
	}
	// Compare Download Spending
	if fm.DownloadSpending.Cmp(spending.DownloadSpending) != 0 {
		return fmt.Errorf(`Download spending not equal:
			Financial Metrics DS: %v
			Contract DS:          %v
			`, fm.DownloadSpending.HumanString(), spending.DownloadSpending.HumanString())
	}
	// Compare Storage Spending
	if fm.StorageSpending.Cmp(spending.StorageSpending) != 0 {
		return fmt.Errorf(`Storage spending not equal:
			Financial Metrics SS: %v
			Contract SS:          %v
			`, fm.StorageSpending.HumanString(), spending.StorageSpending.HumanString())
	}
	// Compare Withheld Funds
	if fm.WithheldFunds.Cmp(spending.WithheldFunds) != 0 {
		return fmt.Errorf(`Withheld Funds not equal:
			Financial Metrics WF: %v
			Contract WF:          %v
			`, fm.WithheldFunds.HumanString(), spending.WithheldFunds.HumanString())
	}
	// Compare Release Block
	if fm.ReleaseBlock != spending.ReleaseBlock {
		return fmt.Errorf(`Release Block not equal:
			Financial Metrics RB: %v
			Contract RB:          %v
			`, fm.ReleaseBlock, spending.ReleaseBlock)
	}
	// Compare Previous Spending
	if fm.PreviousSpending.Cmp(spending.PreviousSpending) != 0 {
		return fmt.Errorf(`Previous spending not equal:
			Financial Metrics PS: %v
			Contract PS:          %v
			`, fm.PreviousSpending.HumanString(), spending.PreviousSpending.HumanString())
	}

	return nil
}

// checkRenewedContracts confirms that renewed contracts have zero upload and
// download spending. Renewed contracts should be the renter's active contracts
func checkRenewedContracts(renewedContracts []api.RenterContract) error {
	for _, c := range renewedContracts {
		if c.UploadSpending.Cmp(types.ZeroCurrency) != 0 && c.GoodForUpload {
			return fmt.Errorf("Upload spending on renewed contract equal to %v, expected zero", c.UploadSpending.HumanString())
		}
		if c.DownloadSpending.Cmp(types.ZeroCurrency) != 0 {
			return fmt.Errorf("Download spending on renewed contract equal to %v, expected zero", c.DownloadSpending.HumanString())
		}
	}
	return nil
}

// renewContractByRenewWindow mines blocks to force contract renewal
func renewContractsByRenewWindow(renter *siatest.TestNode, tg *siatest.TestGroup) error {
	rg, err := renter.RenterGet()
	if err != nil {
		return errors.AddContext(err, "failed to get RenterGet")
	}
	m := tg.Miners()[0]
	for i := 0; i < int(rg.Settings.Allowance.Period-rg.Settings.Allowance.RenewWindow); i++ {
		if err = m.MineBlock(); err != nil {
			return err
		}
	}

	// Waiting for nodes to sync
	if err = tg.Sync(); err != nil {
		return err
	}
	return nil
}

// renewContractsBySpending uploads files until the contracts renew due to
// running out of funds
func renewContractsBySpending(renter *siatest.TestNode, tg *siatest.TestGroup) (startingUploadSpend types.Currency, err error) {
	// Renew contracts by running out of funds
	// Set upload price to max price
	maxStoragePrice := types.SiacoinPrecision.Mul64(30e3).Div(modules.BlockBytesPerMonthTerabyte) // 30k SC / TB / Month
	maxUploadPrice := maxStoragePrice.Mul64(3 * 4320)
	hosts := tg.Hosts()
	for _, h := range hosts {
		err := h.HostModifySettingPost(client.HostParamMinUploadBandwidthPrice, maxUploadPrice)
		if err != nil {
			return types.ZeroCurrency, errors.AddContext(err, "could not set Host Upload Price")
		}
	}

	// Waiting for nodes to sync
	m := tg.Miners()[0]
	if err := m.MineBlock(); err != nil {
		return types.ZeroCurrency, errors.AddContext(err, "error mining block")
	}
	if err := tg.Sync(); err != nil {
		return types.ZeroCurrency, err
	}

	// Set upload parameters
	dataPieces := uint64(1)
	parityPieces := uint64(1)
	chunkSize := siatest.ChunkSize(1)

	// Upload once to show upload spending
	_, _, err = renter.UploadNewFileBlocking(int(chunkSize), dataPieces, parityPieces)
	if err != nil {
		return types.ZeroCurrency, errors.AddContext(err, "failed to upload first file in renewContractsBySpending")
	}

	// Get current upload spend, previously contracts had zero upload spend
	rc, err := renter.RenterContractsGet()
	if err != nil {
		return types.ZeroCurrency, errors.AddContext(err, "could not get renter active contracts")
	}
	startingUploadSpend = rc.ActiveContracts[0].UploadSpending

	// Upload files to force contract renewal due to running out of funds
LOOP:
	for {
		// To protect against contracts not renewing during uploads
		for _, c := range rc.ActiveContracts {
			percentRemaining, _ := big.NewRat(0, 1).SetFrac(c.RenterFunds.Big(), c.TotalCost.Big()).Float64()
			if percentRemaining < float64(0.03) {
				break LOOP
			}
		}
		_, _, err = renter.UploadNewFileBlocking(int(chunkSize), dataPieces, parityPieces)
		if err != nil {
			pr, _ := big.NewRat(0, 1).SetFrac(rc.ActiveContracts[0].RenterFunds.Big(), rc.ActiveContracts[0].TotalCost.Big()).Float64()
			s := fmt.Sprintf("failed to upload file in renewContractsBySpending loop, percentRemaining: %v", pr)
			return types.ZeroCurrency, errors.AddContext(err, s)
		}

		rc, err = renter.RenterContractsGet()
		if err != nil {
			return types.ZeroCurrency, errors.AddContext(err, "could not get renter active contracts")
		}
	}
	if err = m.MineBlock(); err != nil {
		return startingUploadSpend, err
	}
	return startingUploadSpend, nil
}<|MERGE_RESOLUTION|>--- conflicted
+++ resolved
@@ -1520,14 +1520,9 @@
 		if err != nil {
 			return err
 		}
-<<<<<<< HEAD
 		// Check OldContracts against recorded old contracts
 		if len(oldContracts) != len(rc.OldContracts) {
 			return fmt.Errorf("Number of old contracts don't match, expected %v got %v", len(oldContracts), len(rc.OldContracts))
-=======
-		if len(rc.ActiveContracts) != len(tg.Hosts()) {
-			return errors.New("Waiting for active contracts to form")
->>>>>>> f0b7ceaf
 		}
 		return nil
 	})
