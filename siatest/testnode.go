package siatest

import (
<<<<<<< HEAD
	"os"
	"path/filepath"
	"strings"
=======
	"testing"
>>>>>>> 601b3fc4

	"gitlab.com/NebulousLabs/Sia/node"
	"gitlab.com/NebulousLabs/Sia/node/api/client"
	"gitlab.com/NebulousLabs/Sia/node/api/server"
	"gitlab.com/NebulousLabs/Sia/types"

	"gitlab.com/NebulousLabs/errors"
)

// TestNode is a helper struct for testing that contains a server and a client
// as embedded fields.
type TestNode struct {
	*server.Server
	client.Client
	params      node.NodeParams
	primarySeed string

	downloadDir *LocalDir
	uploadDir   *LocalDir
}

// PrintDebugInfo prints out helpful debug information when debug tests and ndfs, the
// boolean arguments dictate what is printed
func (tn *TestNode) PrintDebugInfo(t *testing.T, contractInfo, hostInfo, renterInfo bool) {
	if contractInfo {
		rc, err := tn.RenterInactiveContractsGet()
		if err != nil {
			t.Log(err)
		}
		t.Log("Active Contracts")
		for _, c := range rc.ActiveContracts {
			t.Log("    ID", c.ID)
			t.Log("    HostPublicKey", c.HostPublicKey)
			t.Log("    GoodForUpload", c.GoodForUpload)
			t.Log("    GoodForRenew", c.GoodForRenew)
			t.Log("    EndHeight", c.EndHeight)
		}
		t.Log()
		t.Log("Inactive Contracts")
		for _, c := range rc.InactiveContracts {
			t.Log("    ID", c.ID)
			t.Log("    HostPublicKey", c.HostPublicKey)
			t.Log("    GoodForUpload", c.GoodForUpload)
			t.Log("    GoodForRenew", c.GoodForRenew)
			t.Log("    EndHeight", c.EndHeight)
		}
		t.Log()
	}

	if hostInfo {
		hdbag, err := tn.HostDbActiveGet()
		if err != nil {
			t.Log(err)
		}
		t.Log("Active Hosts from HostDB")
		for _, host := range hdbag.Hosts {
			t.Log("    Host:", host.NetAddress)
			t.Log("        pk", host.PublicKey)
			t.Log("        Accepting Contracts", host.HostExternalSettings.AcceptingContracts)
			t.Log("        LastIPNetChange", host.LastIPNetChange.String())
			t.Log("        Subnets")
			for _, subnet := range host.IPNets {
				t.Log("            ", subnet)
			}
		}
		t.Log()
	}

	if renterInfo {
		rg, err := tn.RenterGet()
		if err != nil {
			t.Log(err)
		}
		t.Log("CP:", rg.CurrentPeriod)
		settings := rg.Settings
		t.Log("Allowance Funds:", settings.Allowance.Funds)
		fm := rg.FinancialMetrics
		t.Log("Unspent Funds:", fm.Unspent)
		t.Log()
	}
}

// RestartNode restarts a TestNode
func (tn *TestNode) RestartNode() error {
	err := tn.StopNode()
	if err != nil {
		return errors.AddContext(err, "Could not stop node")
	}
	err = tn.StartNode()
	if err != nil {
		return errors.AddContext(err, "Could not start node")
	}
	return nil
}

// StartNode starts a TestNode from an active group
func (tn *TestNode) StartNode() error {
	// Create server
	s, err := server.New(":0", tn.UserAgent, tn.Password, tn.params)
	if err != nil {
		return err
	}
	tn.Server = s
	tn.Client.Address = s.APIAddress()
	return tn.WalletUnlockPost(tn.primarySeed)
}

// StopNode stops a TestNode
func (tn *TestNode) StopNode() error {
	return errors.AddContext(tn.Close(), "failed to stop node")
}

// NewNode creates a new funded TestNode
func NewNode(nodeParams node.NodeParams) (*TestNode, error) {
	// We can't create a funded node without a miner
	if !nodeParams.CreateMiner && nodeParams.Miner == nil {
		return nil, errors.New("Can't create funded node without miner")
	}
	// Create clean node
	tn, err := NewCleanNode(nodeParams)
	if err != nil {
		return nil, err
	}
	// Fund the node
	for i := types.BlockHeight(0); i <= types.MaturityDelay+types.TaxHardforkHeight; i++ {
		if err := tn.MineBlock(); err != nil {
			return nil, err
		}
	}
	// Return TestNode
	return tn, nil
}

// NewCleanNode creates a new TestNode that's not yet funded
func NewCleanNode(nodeParams node.NodeParams) (*TestNode, error) {
	userAgent := "Sia-Agent"
	password := "password"

	// Create server
	s, err := server.New(":0", userAgent, password, nodeParams)
	if err != nil {
		return nil, err
	}

	// Create client
	c := client.New(s.APIAddress())
	c.UserAgent = userAgent
	c.Password = password

	// Create TestNode
	tn := &TestNode{
		Server:      s,
		Client:      *c,
		params:      nodeParams,
		primarySeed: "",
	}
	if err = tn.initRootDirs(); err != nil {
		return nil, errors.AddContext(err, "failed to create root directories")
	}

	// Init wallet
	wip, err := tn.WalletInitPost("", false)
	if err != nil {
		return nil, err
	}
	tn.primarySeed = wip.PrimarySeed

	// Unlock wallet
	if err := tn.WalletUnlockPost(tn.primarySeed); err != nil {
		return nil, err
	}

	// Return TestNode
	return tn, nil
}

// initRootDirs creates the download and upload directories for the TestNode
func (tn *TestNode) initRootDirs() error {
	tn.downloadDir = &LocalDir{
		path: filepath.Join(tn.RenterDir(), "downloads"),
	}
	if err := os.MkdirAll(tn.downloadDir.path, 0777); err != nil {
		return err
	}
	tn.uploadDir = &LocalDir{
		path: filepath.Join(tn.RenterDir(), "uploads"),
	}
	if err := os.MkdirAll(tn.uploadDir.path, 0777); err != nil {
		return err
	}
	return nil
}

// SiaPath returns the siapath of a local file or directory to be used for
// uploading
func (tn *TestNode) SiaPath(path string) string {
	return strings.TrimPrefix(path, tn.RenterDir()+"/")
}<|MERGE_RESOLUTION|>--- conflicted
+++ resolved
@@ -1,13 +1,10 @@
 package siatest
 
 import (
-<<<<<<< HEAD
 	"os"
 	"path/filepath"
 	"strings"
-=======
 	"testing"
->>>>>>> 601b3fc4
 
 	"gitlab.com/NebulousLabs/Sia/node"
 	"gitlab.com/NebulousLabs/Sia/node/api/client"
