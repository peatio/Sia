--- conflicted
+++ resolved
@@ -690,7 +690,6 @@
 	}
 }
 
-<<<<<<< HEAD
 // TestWalletUnsyncedNewAddress confirms that a wallet can create a new address
 // after unlocking it but before being synced with consensus.
 func TestWalletUnsyncedNewAddress(t *testing.T) {
@@ -711,7 +710,8 @@
 	if err != nil {
 		t.Fatal(err)
 	}
-=======
+}
+
 // TestWalletVerifyPassword initializes a wallet with a custom password and
 // verifies it through the API.
 func TestWalletVerifyPassword(t *testing.T) {
@@ -767,5 +767,4 @@
 	if wvpg.Valid {
 		t.Error("Password should not valid")
 	}
->>>>>>> 340fbdb6
 }