--- conflicted
+++ resolved
@@ -72,10 +72,7 @@
  - 
  -
  - Add HEAD request support for Skylink route
-<<<<<<< HEAD
- - 
-=======
->>>>>>> f034f6dd
+ - 
  -
  - Add timeout parameter to Skylink route
  - Fix bug where `siac renter -v` wasn't working due to the wrong flag being
