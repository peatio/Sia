package api

import (
	"fmt"
	"io/ioutil"
	"net/http"
	"net/url"
	"os"
	"path/filepath"
	"reflect"
	"strconv"
	"strings"
	"time"

	"github.com/julienschmidt/httprouter"
	"gitlab.com/NebulousLabs/errors"
	"gitlab.com/NebulousLabs/fastrand"

	"gitlab.com/NebulousLabs/Sia/build"
	"gitlab.com/NebulousLabs/Sia/crypto"
	"gitlab.com/NebulousLabs/Sia/modules"
	"gitlab.com/NebulousLabs/Sia/modules/renter"
	"gitlab.com/NebulousLabs/Sia/modules/renter/contractor"
	"gitlab.com/NebulousLabs/Sia/modules/renter/proto"
	"gitlab.com/NebulousLabs/Sia/modules/renter/siafile"
	"gitlab.com/NebulousLabs/Sia/types"
)

var (
	// requiredHosts specifies the minimum number of hosts that must be set in
	// the renter settings for the renter settings to be valid. This minimum is
	// there to prevent users from shooting themselves in the foot.
	requiredHosts = build.Select(build.Var{
		Standard: uint64(20),
		Dev:      uint64(1),
		Testing:  uint64(1),
	}).(uint64)

	// requiredParityPieces specifies the minimum number of parity pieces that
	// must be used when uploading a file. This minimum exists to prevent users
	// from shooting themselves in the foot.
	requiredParityPieces = build.Select(build.Var{
		Standard: int(12),
		Dev:      int(0),
		Testing:  int(0),
	}).(int)

	// requiredRedundancy specifies the minimum redundancy that will be
	// accepted by the renter when uploading a file. This minimum exists to
	// prevent users from shooting themselves in the foot.
	requiredRedundancy = build.Select(build.Var{
		Standard: float64(2),
		Dev:      float64(1),
		Testing:  float64(1),
	}).(float64)

	// requiredRenewWindow establishes the minimum allowed renew window for the
	// renter settings. This minimum is here to prevent users from shooting
	// themselves in the foot.
	requiredRenewWindow = build.Select(build.Var{
		Standard: types.BlockHeight(288),
		Dev:      types.BlockHeight(1),
		Testing:  types.BlockHeight(1),
	}).(types.BlockHeight)

	// errNeedBothDataAndParityPieces is the error returned when only one of the
	// erasure coding parameters is set
	errNeedBothDataAndParityPieces = errors.New("must provide both the datapieces parameter and the paritypieces parameter if specifying erasure coding parameters")

	// ErrFundsNeedToBeSet is the error returned when the funds are not set for
	// the allowance
	ErrFundsNeedToBeSet = errors.New("funds needs to be set if it hasn't been set before")

	// ErrPeriodNeedToBeSet is the error returned when the period is not set for
	// the allowance
	ErrPeriodNeedToBeSet = errors.New("period needs to be set if it hasn't been set before")
)

type (
	// RenterGET contains various renter metrics.
	RenterGET struct {
		Settings         modules.RenterSettings     `json:"settings"`
		FinancialMetrics modules.ContractorSpending `json:"financialmetrics"`
		CurrentPeriod    types.BlockHeight          `json:"currentperiod"`
		NextPeriod       types.BlockHeight          `json:"nextperiod"`
	}

	// RenterContract represents a contract formed by the renter.
	RenterContract struct {
		// Amount of contract funds that have been spent on downloads.
		DownloadSpending types.Currency `json:"downloadspending"`
		// Block height that the file contract ends on.
		EndHeight types.BlockHeight `json:"endheight"`
		// Fees paid in order to form the file contract.
		Fees types.Currency `json:"fees"`
		// Public key of the host the contract was formed with.
		HostPublicKey types.SiaPublicKey `json:"hostpublickey"`
		// HostVersion is the version of Sia that the host is running
		HostVersion string `json:"hostversion"`
		// ID of the file contract.
		ID types.FileContractID `json:"id"`
		// A signed transaction containing the most recent contract revision.
		LastTransaction types.Transaction `json:"lasttransaction"`
		// Address of the host the file contract was formed with.
		NetAddress modules.NetAddress `json:"netaddress"`
		// Remaining funds left for the renter to spend on uploads & downloads.
		RenterFunds types.Currency `json:"renterfunds"`
		// Size of the file contract, which is typically equal to the number of
		// bytes that have been uploaded to the host.
		Size uint64 `json:"size"`
		// Block height that the file contract began on.
		StartHeight types.BlockHeight `json:"startheight"`
		// Amount of contract funds that have been spent on storage.
		StorageSpending types.Currency `json:"storagespending"`
		// DEPRECATED: This is the exact same value as StorageSpending, but it has
		// incorrect capitalization. This was fixed in 1.3.2, but this field is kept
		// to preserve backwards compatibility on clients who depend on the
		// incorrect capitalization. This field will be removed in the future, so
		// clients should switch to the StorageSpending field (above) with the
		// correct lowercase name.
		StorageSpendingDeprecated types.Currency `json:"StorageSpending,siamismatch"`
		// Total cost to the wallet of forming the file contract.
		TotalCost types.Currency `json:"totalcost"`
		// Amount of contract funds that have been spent on uploads.
		UploadSpending types.Currency `json:"uploadspending"`
		// Signals if contract is good for uploading data
		GoodForUpload bool `json:"goodforupload"`
		// Signals if contract is good for a renewal
		GoodForRenew bool `json:"goodforrenew"`
		// Signals if a contract has been marked as bad
		BadContract bool `json:"badcontract"`
	}

	// RenterContracts contains the renter's contracts.
	RenterContracts struct {
		// Compatibility Fields
		Contracts         []RenterContract `json:"contracts"`
		InactiveContracts []RenterContract `json:"inactivecontracts"`

		// Current Fields
		ActiveContracts           []RenterContract              `json:"activecontracts"`
		PassiveContracts          []RenterContract              `json:"passivecontracts"`
		RefreshedContracts        []RenterContract              `json:"refreshedcontracts"`
		DisabledContracts         []RenterContract              `json:"disabledcontracts"`
		ExpiredContracts          []RenterContract              `json:"expiredcontracts"`
		ExpiredRefreshedContracts []RenterContract              `json:"expiredrefreshedcontracts"`
		RecoverableContracts      []modules.RecoverableContract `json:"recoverablecontracts"`
	}

	// RenterDirectory lists the files and directories contained in the queried
	// directory
	RenterDirectory struct {
		Directories []modules.DirectoryInfo `json:"directories"`
		Files       []modules.FileInfo      `json:"files"`
	}

	// RenterDownloadQueue contains the renter's download queue.
	RenterDownloadQueue struct {
		Downloads []DownloadInfo `json:"downloads"`
	}

	// RenterFile lists the file queried.
	RenterFile struct {
		File modules.FileInfo `json:"file"`
	}

	// RenterFiles lists the files known to the renter.
	RenterFiles struct {
		Files []modules.FileInfo `json:"files"`
	}

	// RenterFuseInfo contains information about mounted fuse filesystems.
	RenterFuseInfo struct {
		MountPoints []modules.MountInfo `json:"mountpoints"`
	}

	// RenterLoad lists files that were loaded into the renter.
	RenterLoad struct {
		FilesAdded []string `json:"filesadded"`
	}

	// RenterPricesGET lists the data that is returned when a GET call is made
	// to /renter/prices.
	RenterPricesGET struct {
		modules.RenterPriceEstimation
		modules.Allowance
	}
	// RenterRecoveryStatusGET returns information about potential contract
	// recovery scans.
	RenterRecoveryStatusGET struct {
		ScanInProgress bool              `json:"scaninprogress"`
		ScannedHeight  types.BlockHeight `json:"scannedheight"`
	}
	// RenterShareASCII contains an ASCII-encoded .sia file.
	RenterShareASCII struct {
		ASCIIsia string `json:"asciisia"`
	}

	// RenterUploadedBackup describes an uploaded backup.
	RenterUploadedBackup struct {
		Name           string          `json:"name"`
		CreationDate   types.Timestamp `json:"creationdate"`
		Size           uint64          `json:"size"`
		UploadProgress float64         `json:"uploadprogress"`
	}

	// RenterBackupsGET lists the renter's uploaded backups, as well as the
	// set of contracts storing all known backups.
	RenterBackupsGET struct {
		Backups       []RenterUploadedBackup `json:"backups"`
		SyncedHosts   []types.SiaPublicKey   `json:"syncedhosts"`
		UnsyncedHosts []types.SiaPublicKey   `json:"unsyncedhosts"`
	}

	// RenterUploadReadyGet lists the upload ready status of the renter
	RenterUploadReadyGet struct {
		// Ready indicates whether of not the renter is ready to successfully
		// upload to full redundancy based on the erasure coding provided and
		// the number of contracts
		Ready bool `json:"ready"`

		// Contract information
		ContractsNeeded    int `json:"contractsneeded"`
		NumActiveContracts int `json:"numactivecontracts"`

		// Erasure Coding information
		DataPieces   int `json:"datapieces"`
		ParityPieces int `json:"paritypieces"`
	}

	// DownloadInfo contains all client-facing information of a file.
	DownloadInfo struct {
		Destination     string          `json:"destination"`     // The destination of the download.
		DestinationType string          `json:"destinationtype"` // Can be "file", "memory buffer", or "http stream".
		Filesize        uint64          `json:"filesize"`        // DEPRECATED. Same as 'Length'.
		Length          uint64          `json:"length"`          // The length requested for the download.
		Offset          uint64          `json:"offset"`          // The offset within the siafile requested for the download.
		SiaPath         modules.SiaPath `json:"siapath"`         // The siapath of the file used for the download.

		Completed            bool      `json:"completed"`            // Whether or not the download has completed.
		EndTime              time.Time `json:"endtime"`              // The time when the download fully completed.
		Error                string    `json:"error"`                // Will be the empty string unless there was an error.
		Received             uint64    `json:"received"`             // Amount of data confirmed and decoded.
		StartTime            time.Time `json:"starttime"`            // The time when the download was started.
		StartTimeUnix        int64     `json:"starttimeunix"`        // The time when the download was started in unix format.
		TotalDataTransferred uint64    `json:"totaldatatransferred"` // The total amount of data transferred, including negotiation, overdrive etc.
	}

	// RenterLinkfileHandlerPOST is the response that the api returns after the
	// /renter/linkfile/ POST endpoint has been used.
	RenterLinkfileHandlerPOST struct {
<<<<<<< HEAD
		Sialink modules.Sialink `json:"sialink"`
=======
		Sialink string `json:"sialink"`
>>>>>>> a0cd35ed
	}
)

// rebaseInputSiaPath rebases the SiaPath provided by the user to one that is
// prefix by the user's home directory.
func rebaseInputSiaPath(siaPath modules.SiaPath) (modules.SiaPath, error) {
	// Prepend the provided siapath with the /home/siafiles dir.
	if siaPath.IsRoot() {
		return modules.UserSiaPath(), nil
	}
	return modules.UserSiaPath().Join(siaPath.String())
}

// trimSiaDirFolder is a helper method to trim /home/siafiles off of the
// siapaths of the dirinfos since the user expects a path relative to
// /home/siafiles and not relative to root.
func trimSiaDirFolder(dis ...modules.DirectoryInfo) (_ []modules.DirectoryInfo, err error) {
	for i := range dis {
		dis[i].SiaPath, err = dis[i].SiaPath.Rebase(modules.UserSiaPath(), modules.RootSiaPath())
		if err != nil {
			return nil, err
		}
	}
	return dis, nil
}

// trimSiaDirFolderOnFiles is a helper method to trim /home/siafiles off of the
// siapaths of the fileinfos since the user expects a path relative to
// /home/siafiles and not relative to root.
func trimSiaDirFolderOnFiles(fis ...modules.FileInfo) (_ []modules.FileInfo, err error) {
	for i := range fis {
		fis[i].SiaPath, err = fis[i].SiaPath.Rebase(modules.UserSiaPath(), modules.RootSiaPath())
		if err != nil {
			return nil, errors.AddContext(err, "unable to trim the user sia path from a provided fileinfo")
		}
	}
	return fis, nil
}

// trimSiaDirInfo is a helper method to trim /home/siafiles off of the
// siapaths of the fileinfos since the user expects a path relative to
// /home/siafiles and not relative to root.
func trimDownloadInfo(dis ...modules.DownloadInfo) (_ []modules.DownloadInfo, err error) {
	for i := range dis {
		dis[i].SiaPath, err = dis[i].SiaPath.Rebase(modules.UserSiaPath(), modules.RootSiaPath())
		if err != nil {
			return nil, err
		}
	}
	return dis, nil
}

// renterBackupsHandlerGET handles the API calls to /renter/backups.
func (api *API) renterBackupsHandlerGET(w http.ResponseWriter, req *http.Request, _ httprouter.Params) {
	backups, syncedHosts, err := api.renter.UploadedBackups()
	if err != nil {
		WriteError(w, Error{err.Error()}, http.StatusBadRequest)
		return
	}
	var unsyncedHosts []types.SiaPublicKey
outer:
	for _, c := range api.renter.Contracts() {
		for _, h := range syncedHosts {
			if c.HostPublicKey.Equals(h) {
				continue outer
			}
		}
		unsyncedHosts = append(unsyncedHosts, c.HostPublicKey)
	}

	// if requested, fetch the backups stored on a specific host
	if req.FormValue("host") != "" {
		var hostKey types.SiaPublicKey
		hostKey.LoadString(req.FormValue("host"))
		if hostKey.Key == nil {
			WriteError(w, Error{"invalid host public key"}, http.StatusBadRequest)
			return
		}
		backups, err = api.renter.BackupsOnHost(hostKey)
		if err != nil {
			WriteError(w, Error{err.Error()}, http.StatusBadRequest)
			return
		}
	}

	rups := make([]RenterUploadedBackup, len(backups))
	for i, b := range backups {
		rups[i] = RenterUploadedBackup{
			Name:           b.Name,
			CreationDate:   b.CreationDate,
			Size:           b.Size,
			UploadProgress: b.UploadProgress,
		}
	}
	WriteJSON(w, RenterBackupsGET{
		Backups:       rups,
		SyncedHosts:   syncedHosts,
		UnsyncedHosts: unsyncedHosts,
	})
}

// renterBackupsCreateHandlerPOST handles the API calls to /renter/backups/create
func (api *API) renterBackupsCreateHandlerPOST(w http.ResponseWriter, req *http.Request, _ httprouter.Params) {
	// Check that a name was specified.
	name := req.FormValue("name")
	if name == "" {
		WriteError(w, Error{"name not specified"}, http.StatusBadRequest)
		return
	}

	// Write the backup to a temporary file and delete it after uploading.
	tmpDir, err := ioutil.TempDir("", "sia-backup")
	if err != nil {
		WriteError(w, Error{err.Error()}, http.StatusBadRequest)
		return
	}
	defer os.RemoveAll(tmpDir)
	backupPath := filepath.Join(tmpDir, name)

	// Get the wallet seed.
	ws, _, err := api.wallet.PrimarySeed()
	if err != nil {
		WriteError(w, Error{"failed to get wallet's primary seed"}, http.StatusInternalServerError)
		return
	}
	// Derive the renter seed and wipe the memory once we are done using it.
	rs := proto.DeriveRenterSeed(ws)
	defer fastrand.Read(rs[:])
	// Derive the secret and wipe it afterwards.
	secret := crypto.HashAll(rs, modules.BackupKeySpecifier)
	defer fastrand.Read(secret[:])
	// Create the backup.
	if err := api.renter.CreateBackup(backupPath, secret[:32]); err != nil {
		WriteError(w, Error{"failed to create backup: " + err.Error()}, http.StatusBadRequest)
		return
	}
	// Upload the backup.
	if err := api.renter.UploadBackup(backupPath, name); err != nil {
		WriteError(w, Error{"failed to upload backup: " + err.Error()}, http.StatusBadRequest)
		return
	}
	WriteSuccess(w)
}

// renterBackupsRestoreHandlerGET handles the API calls to /renter/backups/restore
func (api *API) renterBackupsRestoreHandlerGET(w http.ResponseWriter, req *http.Request, _ httprouter.Params) {
	// Check that a name was specified.
	name := req.FormValue("name")
	if name == "" {
		WriteError(w, Error{"name not specified"}, http.StatusBadRequest)
		return
	}
	// Write the backup to a temporary file and delete it after loading.
	tmpDir, err := ioutil.TempDir("", "sia-backup")
	if err != nil {
		WriteError(w, Error{err.Error()}, http.StatusBadRequest)
		return
	}
	defer os.RemoveAll(tmpDir)
	backupPath := filepath.Join(tmpDir, name)
	if err := api.renter.DownloadBackup(backupPath, name); err != nil {
		WriteError(w, Error{"failed to download backup: " + err.Error()}, http.StatusBadRequest)
		return
	}
	// Get the wallet seed.
	ws, _, err := api.wallet.PrimarySeed()
	if err != nil {
		WriteError(w, Error{"failed to get wallet's primary seed"}, http.StatusInternalServerError)
		return
	}
	// Derive the renter seed and wipe the memory once we are done using it.
	rs := proto.DeriveRenterSeed(ws)
	defer fastrand.Read(rs[:])
	// Derive the secret and wipe it afterwards.
	secret := crypto.HashAll(rs, modules.BackupKeySpecifier)
	defer fastrand.Read(secret[:])
	// Load the backup.
	if err := api.renter.LoadBackup(backupPath, secret[:32]); err != nil {
		WriteError(w, Error{"failed to load backup: " + err.Error()}, http.StatusBadRequest)
		return
	}
	WriteSuccess(w)
}

// renterBackupHandlerPOST handles the API calls to /renter/backup
func (api *API) renterBackupHandlerPOST(w http.ResponseWriter, req *http.Request, _ httprouter.Params) {
	// Check that destination was specified.
	dst := req.FormValue("destination")
	if dst == "" {
		WriteError(w, Error{"destination not specified"}, http.StatusBadRequest)
		return
	}
	// The destination needs to be an absolute path.
	if !filepath.IsAbs(dst) {
		WriteError(w, Error{"destination must be an absolute path"}, http.StatusBadRequest)
		return
	}
	// Get the wallet seed.
	ws, _, err := api.wallet.PrimarySeed()
	if err != nil {
		WriteError(w, Error{"failed to get wallet's primary seed"}, http.StatusInternalServerError)
		return
	}
	// Derive the renter seed and wipe the memory once we are done using it.
	rs := proto.DeriveRenterSeed(ws)
	defer fastrand.Read(rs[:])
	// Derive the secret and wipe it afterwards.
	secret := crypto.HashAll(rs, modules.BackupKeySpecifier)
	defer fastrand.Read(secret[:])
	// Create the backup.
	if err := api.renter.CreateBackup(dst, secret[:32]); err != nil {
		WriteError(w, Error{"failed to create backup: " + err.Error()}, http.StatusBadRequest)
		return
	}
	WriteSuccess(w)
}

// renterBackupHandlerPOST handles the API calls to /renter/recoverbackup
func (api *API) renterLoadBackupHandlerPOST(w http.ResponseWriter, req *http.Request, _ httprouter.Params) {
	// Check that source was specified.
	src := req.FormValue("source")
	if src == "" {
		WriteError(w, Error{"source not specified"}, http.StatusBadRequest)
		return
	}
	// The source needs to be an absolute path.
	if !filepath.IsAbs(src) {
		WriteError(w, Error{"source must be an absolute path"}, http.StatusBadRequest)
		return
	}
	// Get the wallet seed.
	ws, _, err := api.wallet.PrimarySeed()
	if err != nil {
		WriteError(w, Error{"failed to get wallet's primary seed"}, http.StatusInternalServerError)
		return
	}
	// Derive the renter seed and wipe the memory once we are done using it.
	rs := proto.DeriveRenterSeed(ws)
	defer fastrand.Read(rs[:])
	// Derive the secret and wipe it afterwards.
	secret := crypto.HashAll(rs, modules.BackupKeySpecifier)
	defer fastrand.Read(secret[:])
	// Load the backup.
	if err := api.renter.LoadBackup(src, secret[:32]); err != nil {
		WriteError(w, Error{"failed to load backup: " + err.Error()}, http.StatusBadRequest)
		return
	}
	WriteSuccess(w)
}

// parseErasureCodingParameters parses the supplied string values and creates
// an erasure coder. If values haven't been supplied it will fill in sane
// defaults.
func parseErasureCodingParameters(strDataPieces, strParityPieces string) (modules.ErasureCoder, error) {
	// Parse data and parity pieces
	dataPieces, parityPieces, err := parseDataAndParityPieces(strDataPieces, strParityPieces)
	if err != nil {
		return nil, err
	}

	// Check if data and parity pieces were set
	if dataPieces == 0 && parityPieces == 0 {
		return nil, nil
	}

	// Verify that sane values for parityPieces and redundancy are being
	// supplied.
	if parityPieces < requiredParityPieces {
		err := fmt.Errorf("a minimum of %v parity pieces is required, but %v parity pieces requested", parityPieces, requiredParityPieces)
		return nil, err
	}
	redundancy := float64(dataPieces+parityPieces) / float64(dataPieces)
	if float64(dataPieces+parityPieces)/float64(dataPieces) < requiredRedundancy {
		err := fmt.Errorf("a redundancy of %.2f is required, but redundancy of %.2f supplied", redundancy, requiredRedundancy)
		return nil, err
	}

	// Create the erasure coder.
	return siafile.NewRSSubCode(dataPieces, parityPieces, crypto.SegmentSize)
}

// parseDataAndParityPieces parse the numeric values for dataPieces and
// parityPieces from the input strings
func parseDataAndParityPieces(strDataPieces, strParityPieces string) (dataPieces, parityPieces int, err error) {
	// Check that both values have been supplied.
	if (strDataPieces == "") != (strParityPieces == "") {
		return 0, 0, errNeedBothDataAndParityPieces
	}

	// Check for blank strings.
	if strDataPieces == "" && strParityPieces == "" {
		return 0, 0, nil
	}

	// Parse dataPieces and Parity Pieces.
	_, err = fmt.Sscan(strDataPieces, &dataPieces)
	if err != nil {
		err = errors.AddContext(err, "unable to read parameter 'datapieces'")
		return 0, 0, err
	}
	_, err = fmt.Sscan(strParityPieces, &parityPieces)
	if err != nil {
		err = errors.AddContext(err, "unable to read parameter 'paritypieces'")
		return 0, 0, err
	}

	// Check that either both values are zero or neither are zero
	if (dataPieces == 0) != (parityPieces == 0) {
		return 0, 0, errNeedBothDataAndParityPieces
	}

	return dataPieces, parityPieces, nil
}

// renterHandlerGET handles the API call to /renter.
func (api *API) renterHandlerGET(w http.ResponseWriter, req *http.Request, _ httprouter.Params) {
	settings, err := api.renter.Settings()
	if err != nil {
		WriteError(w, Error{"unable able to get renter settings: " + err.Error()}, http.StatusBadRequest)
		return
	}
	spending, err := api.renter.PeriodSpending()
	if err != nil {
		WriteError(w, Error{"unable to get Period Spending: " + err.Error()}, http.StatusBadRequest)
		return
	}
	currentPeriod := api.renter.CurrentPeriod()
	nextPeriod := currentPeriod + settings.Allowance.Period
	WriteJSON(w, RenterGET{
		Settings:         settings,
		FinancialMetrics: spending,
		CurrentPeriod:    currentPeriod,
		NextPeriod:       nextPeriod,
	})
}

// renterHandlerPOST handles the API call to set the Renter's settings. This API
// call handles multiple settings and so each setting is optional on it's own.
// Groups of settings, such as the allowance, have certain requirements if they
// are being set in which case certain fields are no longer optional.
func (api *API) renterHandlerPOST(w http.ResponseWriter, req *http.Request, _ httprouter.Params) {
	// Get the existing settings
	settings, err := api.renter.Settings()
	if err != nil {
		WriteError(w, Error{"unable able to get renter settings: " + err.Error()}, http.StatusBadRequest)
		return
	}

	// Scan for all allowance fields
	var hostsSet, renewWindowSet, expectedStorageSet,
		expectedUploadSet, expectedDownloadSet, expectedRedundancySet, maxPeriodChurnSet bool
	if f := req.FormValue("funds"); f != "" {
		funds, ok := scanAmount(f)
		if !ok {
			WriteError(w, Error{"unable to parse funds"}, http.StatusBadRequest)
			return
		}
		settings.Allowance.Funds = funds
	}
	if h := req.FormValue("hosts"); h != "" {
		var hosts uint64
		if _, err := fmt.Sscan(h, &hosts); err != nil {
			WriteError(w, Error{"unable to parse hosts: " + err.Error()}, http.StatusBadRequest)
			return
		} else if hosts != 0 && hosts < requiredHosts {
			WriteError(w, Error{fmt.Sprintf("insufficient number of hosts, need at least %v but have %v", requiredHosts, hosts)}, http.StatusBadRequest)
			return
		}
		settings.Allowance.Hosts = hosts
		hostsSet = true
	}
	if p := req.FormValue("period"); p != "" {
		var period types.BlockHeight
		if _, err := fmt.Sscan(p, &period); err != nil {
			WriteError(w, Error{"unable to parse period: " + err.Error()}, http.StatusBadRequest)
			return
		}
		settings.Allowance.Period = types.BlockHeight(period)
	}
	if rw := req.FormValue("renewwindow"); rw != "" {
		var renewWindow types.BlockHeight
		if _, err := fmt.Sscan(rw, &renewWindow); err != nil {
			WriteError(w, Error{"unable to parse renewwindow: " + err.Error()}, http.StatusBadRequest)
			return
		} else if renewWindow != 0 && types.BlockHeight(renewWindow) < requiredRenewWindow {
			WriteError(w, Error{fmt.Sprintf("renew window is too small, must be at least %v blocks but have %v blocks", requiredRenewWindow, renewWindow)}, http.StatusBadRequest)
			return
		}
		settings.Allowance.RenewWindow = types.BlockHeight(renewWindow)
		renewWindowSet = true
	}
	if es := req.FormValue("expectedstorage"); es != "" {
		var expectedStorage uint64
		if _, err := fmt.Sscan(es, &expectedStorage); err != nil {
			WriteError(w, Error{"unable to parse expectedStorage: " + err.Error()}, http.StatusBadRequest)
			return
		}
		settings.Allowance.ExpectedStorage = expectedStorage
		expectedStorageSet = true
	}
	if euf := req.FormValue("expectedupload"); euf != "" {
		var expectedUpload uint64
		if _, err := fmt.Sscan(euf, &expectedUpload); err != nil {
			WriteError(w, Error{"unable to parse expectedUpload: " + err.Error()}, http.StatusBadRequest)
			return
		}
		settings.Allowance.ExpectedUpload = expectedUpload
		expectedUploadSet = true
	}
	if edf := req.FormValue("expecteddownload"); edf != "" {
		var expectedDownload uint64
		if _, err := fmt.Sscan(edf, &expectedDownload); err != nil {
			WriteError(w, Error{"unable to parse expectedDownload: " + err.Error()}, http.StatusBadRequest)
			return
		}
		settings.Allowance.ExpectedDownload = expectedDownload
		expectedDownloadSet = true
	}
	if er := req.FormValue("expectedredundancy"); er != "" {
		var expectedRedundancy float64
		if _, err := fmt.Sscan(er, &expectedRedundancy); err != nil {
			WriteError(w, Error{"unable to parse expectedRedundancy: " + err.Error()}, http.StatusBadRequest)
			return
		}
		settings.Allowance.ExpectedRedundancy = expectedRedundancy
		expectedRedundancySet = true
	}
	if mpc := req.FormValue("maxperiodchurn"); mpc != "" {
		var maxPeriodChurn uint64
		if _, err := fmt.Sscan(mpc, &maxPeriodChurn); err != nil {
			WriteError(w, Error{"unable to parse new max churn per period: " + err.Error()}, http.StatusBadRequest)
			return
		}
		settings.Allowance.MaxPeriodChurn = maxPeriodChurn
		maxPeriodChurnSet = true
	}
	if str := req.FormValue("maxrpcprice"); str != "" {
		price, ok := scanAmount(str)
		if !ok {
			WriteError(w, Error{"unable to parse maxrpcprice"}, http.StatusBadRequest)
			return
		}
		settings.Allowance.MaxRPCPrice = price
	}
	if str := req.FormValue("maxcontractprice"); str != "" {
		price, ok := scanAmount(str)
		if !ok {
			WriteError(w, Error{"unable to parse maxcontractprice"}, http.StatusBadRequest)
			return
		}
		settings.Allowance.MaxContractPrice = price
	}
	if str := req.FormValue("maxdownloadbandwidthprice"); str != "" {
		price, ok := scanAmount(str)
		if !ok {
			WriteError(w, Error{"unable to parse maxdownloadbandwidthprice"}, http.StatusBadRequest)
			return
		}
		settings.Allowance.MaxDownloadBandwidthPrice = price
	}
	if str := req.FormValue("maxsectoraccessprice"); str != "" {
		price, ok := scanAmount(str)
		if !ok {
			WriteError(w, Error{"unable to parse maxsectoraccessprice"}, http.StatusBadRequest)
			return
		}
		settings.Allowance.MaxSectorAccessPrice = price
	}
	if str := req.FormValue("maxstorageprice"); str != "" {
		price, ok := scanAmount(str)
		if !ok {
			WriteError(w, Error{"unable to parse maxstorageprice"}, http.StatusBadRequest)
			return
		}
		settings.Allowance.MaxStoragePrice = price
	}
	if str := req.FormValue("maxuploadbandwidthprice"); str != "" {
		price, ok := scanAmount(str)
		if !ok {
			WriteError(w, Error{"unable to parse maxuploadbandwidthprice"}, http.StatusBadRequest)
			return
		}
		settings.Allowance.MaxUploadBandwidthPrice = price
	}

	// Validate any allowance changes. Funds and Period are the only required
	// fields.
	zeroFunds := settings.Allowance.Funds.Cmp(types.ZeroCurrency) == 0
	zeroPeriod := settings.Allowance.Period == 0
	if zeroFunds && zeroPeriod {
		// If both the funds and period are zero then the allowance should be
		// cancelled. Make sure that the rest of the fields are zeroed out
		settings.Allowance = modules.Allowance{}
	} else if !reflect.DeepEqual(settings.Allowance, modules.Allowance{}) {
		// Allowance has been set at least partially. Validate that all fields
		// are set correctly

		// If Funds is still 0 return an error since we need the user to set the
		// period initially
		if zeroFunds {
			WriteError(w, Error{ErrFundsNeedToBeSet.Error()}, http.StatusBadRequest)
			return
		}

		// If Period is still 0 return an error since we need the user to set
		// the period initially
		if zeroPeriod {
			WriteError(w, Error{ErrPeriodNeedToBeSet.Error()}, http.StatusBadRequest)
			return
		}

		// If the user set Hosts to 0 return an error, otherwise if Hosts was
		// not set by the user then set it to the sane default
		if settings.Allowance.Hosts == 0 && hostsSet {
			WriteError(w, Error{contractor.ErrAllowanceNoHosts.Error()}, http.StatusBadRequest)
			return
		} else if settings.Allowance.Hosts == 0 {
			settings.Allowance.Hosts = modules.DefaultAllowance.Hosts
		}

		// If the user set the Renew Window to 0 return an error, otherwise if
		// the Renew Window was not set by the user then set it to the sane
		// default
		if settings.Allowance.RenewWindow == 0 && renewWindowSet {
			WriteError(w, Error{contractor.ErrAllowanceZeroWindow.Error()}, http.StatusBadRequest)
			return
		} else if settings.Allowance.RenewWindow == 0 {
			settings.Allowance.RenewWindow = settings.Allowance.Period / 2
		}

		// If the user set ExpectedStorage to 0 return an error, otherwise if
		// ExpectedStorage was not set by the user then set it to the sane
		// default
		if settings.Allowance.ExpectedStorage == 0 && expectedStorageSet {
			WriteError(w, Error{contractor.ErrAllowanceZeroExpectedStorage.Error()}, http.StatusBadRequest)
			return
		} else if settings.Allowance.ExpectedStorage == 0 {
			settings.Allowance.ExpectedStorage = modules.DefaultAllowance.ExpectedStorage
		}

		// If the user set ExpectedUpload to 0 return an error, otherwise if
		// ExpectedUpload was not set by the user then set it to the sane
		// default
		if settings.Allowance.ExpectedUpload == 0 && expectedUploadSet {
			WriteError(w, Error{contractor.ErrAllowanceZeroExpectedUpload.Error()}, http.StatusBadRequest)
			return
		} else if settings.Allowance.ExpectedUpload == 0 {
			settings.Allowance.ExpectedUpload = modules.DefaultAllowance.ExpectedUpload
		}

		// If the user set ExpectedDownload to 0 return an error, otherwise if
		// ExpectedDownload was not set by the user then set it to the sane
		// default
		if settings.Allowance.ExpectedDownload == 0 && expectedDownloadSet {
			WriteError(w, Error{contractor.ErrAllowanceZeroExpectedDownload.Error()}, http.StatusBadRequest)
			return
		} else if settings.Allowance.ExpectedDownload == 0 {
			settings.Allowance.ExpectedDownload = modules.DefaultAllowance.ExpectedDownload
		}

		// If the user set ExpectedRedundancy to 0 return an error, otherwise if
		// ExpectedRedundancy was not set by the user then set it to the sane
		// default
		if settings.Allowance.ExpectedRedundancy == 0 && expectedRedundancySet {
			WriteError(w, Error{contractor.ErrAllowanceZeroExpectedRedundancy.Error()}, http.StatusBadRequest)
			return
		} else if settings.Allowance.ExpectedRedundancy == 0 {
			settings.Allowance.ExpectedRedundancy = modules.DefaultAllowance.ExpectedRedundancy
		}

		// If the user set MaxPeriodChurn to 0 return an error, otherwise if
		// MaxPeriodChurn was not set by the user then set it to the sane
		// default
		if settings.Allowance.MaxPeriodChurn == 0 && maxPeriodChurnSet {
			WriteError(w, Error{contractor.ErrAllowanceZeroMaxPeriodChurn.Error()}, http.StatusBadRequest)
			return
		} else if settings.Allowance.MaxPeriodChurn == 0 {
			settings.Allowance.MaxPeriodChurn = modules.DefaultAllowance.MaxPeriodChurn
		}
	}

	// Scan the download speed limit. (optional parameter)
	if d := req.FormValue("maxdownloadspeed"); d != "" {
		var downloadSpeed int64
		if _, err := fmt.Sscan(d, &downloadSpeed); err != nil {
			WriteError(w, Error{"unable to parse downloadspeed: " + err.Error()}, http.StatusBadRequest)
			return
		}
		settings.MaxDownloadSpeed = downloadSpeed
	}
	// Scan the upload speed limit. (optional parameter)
	if u := req.FormValue("maxuploadspeed"); u != "" {
		var uploadSpeed int64
		if _, err := fmt.Sscan(u, &uploadSpeed); err != nil {
			WriteError(w, Error{"unable to parse uploadspeed: " + err.Error()}, http.StatusBadRequest)
			return
		}
		settings.MaxUploadSpeed = uploadSpeed
	}

	// Scan the checkforipviolation flag.
	if ipc := req.FormValue("checkforipviolation"); ipc != "" {
		var ipviolationcheck bool
		if _, err := fmt.Sscan(ipc, &ipviolationcheck); err != nil {
			WriteError(w, Error{"unable to parse ipviolationcheck: " + err.Error()}, http.StatusBadRequest)
			return
		}
		settings.IPViolationCheck = ipviolationcheck
	}

	// Set the settings in the renter.
	err = api.renter.SetSettings(settings)
	if err != nil {
		WriteError(w, Error{"unable to set renter settings: " + err.Error()}, http.StatusBadRequest)
		return
	}
	WriteSuccess(w)
}

// renterAllowanceCancelHandlerPOST handles the API call to cancel the Renter's
// allowance
func (api *API) renterAllowanceCancelHandlerPOST(w http.ResponseWriter, _ *http.Request, _ httprouter.Params) {
	// Get the existing settings
	settings, err := api.renter.Settings()
	if err != nil {
		WriteError(w, Error{err.Error()}, http.StatusBadRequest)
		return
	}

	// Set the allownace to nil
	settings.Allowance = modules.Allowance{}

	// Set the settings in the renter.
	err = api.renter.SetSettings(settings)
	if err != nil {
		WriteError(w, Error{err.Error()}, http.StatusBadRequest)
		return
	}
	WriteSuccess(w)
}

// renterContractCancelHandler handles the API call to cancel a specific Renter contract.
func (api *API) renterContractCancelHandler(w http.ResponseWriter, req *http.Request, _ httprouter.Params) {
	var fcid types.FileContractID
	if err := fcid.LoadString(req.FormValue("id")); err != nil {
		WriteError(w, Error{"unable to parse id:" + err.Error()}, http.StatusBadRequest)
		return
	}
	err := api.renter.CancelContract(fcid)
	if err != nil {
		WriteError(w, Error{"unable to cancel contract:" + err.Error()}, http.StatusBadRequest)
		return
	}
	WriteSuccess(w)
}

// renterContractsHandler handles the API call to request the Renter's
// contracts. Active and renewed contracts are returned by default
//
// Contracts are returned for Compatibility and are the contracts returned from
// renter.Contracts()
//
// Inactive contracts are contracts that are not currently being used by the
// renter because they are !goodForRenew, but have endheights that are in the
// future so could potentially become active again
//
// Active contracts are contracts that the renter is actively using to store
// data and can upload, download, and renew. These contracts are GoodForUpload
// and GoodForRenew
//
// Refreshed contracts are contracts that are in the current period and were
// refreshed due to running out of funds. A new contract that replaced a
// refreshed contract can either be in Active or Disabled contracts. These
// contracts are broken out as to not double count the data recorded in the
// contract.
//
// Disabled Contracts are contracts that are no longer active as there are Not
// GoodForUpload and Not GoodForRenew but still have endheights in the current
// period.
//
// Expired contracts are contracts who's endheights are in the past.
//
// ExpiredRefreshed contracts are refreshed contracts who's endheights are in
// the past.
//
// Recoverable contracts are contracts of the renter that are recovered from the
// blockchain by using the renter's seed.
func (api *API) renterContractsHandler(w http.ResponseWriter, req *http.Request, _ httprouter.Params) {
	// Parse flags
	var disabled, inactive, expired, recoverable bool
	var err error
	if s := req.FormValue("disabled"); s != "" {
		disabled, err = scanBool(s)
		if err != nil {
			WriteError(w, Error{"unable to parse disabled:" + err.Error()}, http.StatusBadRequest)
			return
		}
	}
	if s := req.FormValue("inactive"); s != "" {
		inactive, err = scanBool(s)
		if err != nil {
			WriteError(w, Error{"unable to parse inactive:" + err.Error()}, http.StatusBadRequest)
			return
		}
	}
	if s := req.FormValue("expired"); s != "" {
		expired, err = scanBool(s)
		if err != nil {
			WriteError(w, Error{"unable to parse expired:" + err.Error()}, http.StatusBadRequest)
			return
		}
	}
	if s := req.FormValue("recoverable"); s != "" {
		recoverable, err = scanBool(s)
		if err != nil {
			WriteError(w, Error{"unable to parse recoverable:" + err.Error()}, http.StatusBadRequest)
			return
		}
	}

	// Parse the renter's contracts into their appropriate categories
	contracts := api.parseRenterContracts(disabled, inactive, expired)

	// Get recoverable contracts
	var recoverableContracts []modules.RecoverableContract
	if recoverable {
		recoverableContracts = api.renter.RecoverableContracts()
	}
	contracts.RecoverableContracts = recoverableContracts

	WriteJSON(w, contracts)
}

// parseRenterContracts categorized the Renter's contracts from Contracts() and
// OldContracts().
func (api *API) parseRenterContracts(disabled, inactive, expired bool) RenterContracts {
	var rc RenterContracts
	currentBlockHeight := api.cs.Height()
	for _, c := range api.renter.Contracts() {
		var size uint64
		if len(c.Transaction.FileContractRevisions) != 0 {
			size = c.Transaction.FileContractRevisions[0].NewFileSize
		}

		// Fetch host address
		var netAddress modules.NetAddress
		hdbe, exists, _ := api.renter.Host(c.HostPublicKey)
		if exists {
			netAddress = hdbe.NetAddress
		}

		// Build the contract.
		contract := RenterContract{
			BadContract:               c.Utility.BadContract,
			DownloadSpending:          c.DownloadSpending,
			EndHeight:                 c.EndHeight,
			Fees:                      c.TxnFee.Add(c.SiafundFee).Add(c.ContractFee),
			GoodForUpload:             c.Utility.GoodForUpload,
			GoodForRenew:              c.Utility.GoodForRenew,
			HostPublicKey:             c.HostPublicKey,
			HostVersion:               hdbe.Version,
			ID:                        c.ID,
			LastTransaction:           c.Transaction,
			NetAddress:                netAddress,
			RenterFunds:               c.RenterFunds,
			Size:                      size,
			StartHeight:               c.StartHeight,
			StorageSpending:           c.StorageSpending,
			StorageSpendingDeprecated: c.StorageSpending,
			TotalCost:                 c.TotalCost,
			UploadSpending:            c.UploadSpending,
		}

		// Determine contract status
		refreshed := api.renter.RefreshedContract(c.ID)
		active := c.Utility.GoodForUpload && c.Utility.GoodForRenew && !refreshed
		passive := !c.Utility.GoodForUpload && c.Utility.GoodForRenew && !refreshed
		disabledContract := disabled && !active && !passive && !refreshed

		// A contract can either be active, passive, refreshed, or disabled
		statusErr := active && passive && refreshed || active && refreshed || active && passive || passive && refreshed
		if statusErr {
			build.Critical("Contract has multiple status types, this should never happen")
		} else if active {
			rc.ActiveContracts = append(rc.ActiveContracts, contract)
		} else if passive {
			rc.PassiveContracts = append(rc.PassiveContracts, contract)
		} else if refreshed {
			rc.RefreshedContracts = append(rc.RefreshedContracts, contract)
		} else if disabledContract {
			rc.DisabledContracts = append(rc.DisabledContracts, contract)
		}

		// Record InactiveContracts and Contracts for compatibility
		if !active && inactive {
			rc.InactiveContracts = append(rc.InactiveContracts, contract)
		}
		rc.Contracts = append(rc.Contracts, contract)
	}

	// Get current block height for reference
	currentPeriod := api.renter.CurrentPeriod()
	for _, c := range api.renter.OldContracts() {
		var size uint64
		if len(c.Transaction.FileContractRevisions) != 0 {
			size = c.Transaction.FileContractRevisions[0].NewFileSize
		}

		// Fetch host address
		var netAddress modules.NetAddress
		hdbe, exists, _ := api.renter.Host(c.HostPublicKey)
		if exists {
			netAddress = hdbe.NetAddress
		}

		// Build contract
		contract := RenterContract{
			BadContract:               c.Utility.BadContract,
			DownloadSpending:          c.DownloadSpending,
			EndHeight:                 c.EndHeight,
			Fees:                      c.TxnFee.Add(c.SiafundFee).Add(c.ContractFee),
			GoodForUpload:             c.Utility.GoodForUpload,
			GoodForRenew:              c.Utility.GoodForRenew,
			HostPublicKey:             c.HostPublicKey,
			HostVersion:               hdbe.Version,
			ID:                        c.ID,
			LastTransaction:           c.Transaction,
			NetAddress:                netAddress,
			RenterFunds:               c.RenterFunds,
			Size:                      size,
			StartHeight:               c.StartHeight,
			StorageSpending:           c.StorageSpending,
			StorageSpendingDeprecated: c.StorageSpending,
			TotalCost:                 c.TotalCost,
			UploadSpending:            c.UploadSpending,
		}

		// Determine contract status
		refreshed := api.renter.RefreshedContract(c.ID)
		endHeightInPast := c.EndHeight < currentBlockHeight || c.StartHeight < currentPeriod
		expiredContract := expired && endHeightInPast && !refreshed
		expiredRefreshed := expired && endHeightInPast && refreshed
		refreshedContract := refreshed && !endHeightInPast
		disabledContract := disabled && !refreshed && !endHeightInPast

		// A contract can only be refreshed, disabled, expired, or expired refreshed
		if expiredContract {
			rc.ExpiredContracts = append(rc.ExpiredContracts, contract)
		} else if expiredRefreshed {
			rc.ExpiredRefreshedContracts = append(rc.ExpiredRefreshedContracts, contract)
		} else if refreshedContract {
			rc.RefreshedContracts = append(rc.RefreshedContracts, contract)
		} else if disabledContract {
			rc.DisabledContracts = append(rc.DisabledContracts, contract)
		}

		// Record inactive contracts for compatibility
		if inactive && !endHeightInPast {
			rc.InactiveContracts = append(rc.InactiveContracts, contract)
		}
	}

	return rc
}

// renterClearDownloadsHandler handles the API call to request to clear the download queue.
func (api *API) renterClearDownloadsHandler(w http.ResponseWriter, req *http.Request, _ httprouter.Params) {
	var afterTime time.Time
	beforeTime := types.EndOfTime
	beforeStr, afterStr := req.FormValue("before"), req.FormValue("after")
	if beforeStr != "" {
		beforeInt, err := strconv.ParseInt(beforeStr, 10, 64)
		if err != nil {
			WriteError(w, Error{"parsing integer value for parameter `before` failed: " + err.Error()}, http.StatusBadRequest)
			return
		}
		beforeTime = time.Unix(0, beforeInt)
	}
	if afterStr != "" {
		afterInt, err := strconv.ParseInt(afterStr, 10, 64)
		if err != nil {
			WriteError(w, Error{"parsing integer value for parameter `after` failed: " + err.Error()}, http.StatusBadRequest)
			return
		}
		afterTime = time.Unix(0, afterInt)
	}

	err := api.renter.ClearDownloadHistory(afterTime, beforeTime)
	if err != nil {
		WriteError(w, Error{err.Error()}, http.StatusBadRequest)
		return
	}
	WriteSuccess(w)
}

// renterContractorChurnStatus handles the API call to request the churn status
// from the renter's contractor.
func (api *API) renterContractorChurnStatus(w http.ResponseWriter, req *http.Request, _ httprouter.Params) {
	WriteJSON(w, api.renter.ContractorChurnStatus())
}

// renterDownloadsHandler handles the API call to request the download queue.
func (api *API) renterDownloadsHandler(w http.ResponseWriter, _ *http.Request, _ httprouter.Params) {
	var downloads []DownloadInfo
	dis := api.renter.DownloadHistory()
	dis, err := trimDownloadInfo(dis...)
	if err != nil {
		WriteError(w, Error{err.Error()}, http.StatusInternalServerError)
		return
	}
	for _, di := range dis {
		downloads = append(downloads, DownloadInfo{
			Destination:     di.Destination,
			DestinationType: di.DestinationType,
			Filesize:        di.Length,
			Length:          di.Length,
			Offset:          di.Offset,
			SiaPath:         di.SiaPath,

			Completed:            di.Completed,
			EndTime:              di.EndTime,
			Error:                di.Error,
			Received:             di.Received,
			StartTime:            di.StartTime,
			StartTimeUnix:        di.StartTimeUnix,
			TotalDataTransferred: di.TotalDataTransferred,
		})
	}
	WriteJSON(w, RenterDownloadQueue{
		Downloads: downloads,
	})
}

// renterDownloadByUIDHandlerGET handles the API call to /renter/downloadinfo.
func (api *API) renterDownloadByUIDHandlerGET(w http.ResponseWriter, req *http.Request, ps httprouter.Params) {
	uid := strings.TrimPrefix(ps.ByName("uid"), "/")
	di, exists := api.renter.DownloadByUID(modules.DownloadID(uid))
	if !exists {
		WriteError(w, Error{fmt.Sprintf("Download with id '%v' doesn't exist", string(uid))}, http.StatusBadRequest)
		return
	}
	dis, err := trimDownloadInfo(di)
	if err != nil {
		WriteError(w, Error{err.Error()}, http.StatusInternalServerError)
		return
	}
	di = dis[0]
	WriteJSON(w, DownloadInfo{
		Destination:     di.Destination,
		DestinationType: di.DestinationType,
		Filesize:        di.Length,
		Length:          di.Length,
		Offset:          di.Offset,
		SiaPath:         di.SiaPath,

		Completed:            di.Completed,
		EndTime:              di.EndTime,
		Error:                di.Error,
		Received:             di.Received,
		StartTime:            di.StartTime,
		StartTimeUnix:        di.StartTimeUnix,
		TotalDataTransferred: di.TotalDataTransferred,
	})
}

// renterFuseHandlerGET handles the API call to /renter/fuse.
func (api *API) renterFuseHandlerGET(w http.ResponseWriter, req *http.Request, _ httprouter.Params) {
	rfi := RenterFuseInfo{
		MountPoints: api.renter.MountInfo(),
	}
	for i := 0; i < len(rfi.MountPoints); i++ {
		rebased, err := rfi.MountPoints[i].SiaPath.Rebase(modules.UserSiaPath(), modules.RootSiaPath())
		if err != nil {
			WriteError(w, Error{err.Error()}, http.StatusBadRequest)
			return
		}
		rfi.MountPoints[i].SiaPath = rebased
	}

	WriteJSON(w, rfi)
}

// renterFuseMountHandlerPOST handles the API call to /renter/fuse/mount.
func (api *API) renterFuseMountHandlerPOST(w http.ResponseWriter, req *http.Request, _ httprouter.Params) {
	var siaPath modules.SiaPath
	var err error
	spfv := req.FormValue("siapath")
	if spfv == "" {
		siaPath = modules.RootSiaPath()
	} else {
		siaPath, err = modules.NewSiaPath(spfv)
		if err != nil {
			WriteError(w, Error{err.Error()}, http.StatusBadRequest)
			return
		}
	}
	siaPath, err = rebaseInputSiaPath(siaPath)
	if err != nil {
		WriteError(w, Error{err.Error()}, http.StatusBadRequest)
		return
	}

	mount := req.FormValue("mount")
	var opts modules.MountOptions
	if req.FormValue("readonly") != "" {
		readOnly, err := scanBool(req.FormValue("readonly"))
		if err != nil {
			WriteError(w, Error{err.Error()}, http.StatusBadRequest)
			return
		}
		opts.ReadOnly = readOnly
	}
	if req.FormValue("allowother") != "" {
		allowOther, err := scanBool(req.FormValue("allowother"))
		if err != nil {
			WriteError(w, Error{err.Error()}, http.StatusBadRequest)
			return
		}
		opts.AllowOther = allowOther
	}
	if err := api.renter.Mount(mount, siaPath, opts); err != nil {
		WriteError(w, Error{err.Error()}, http.StatusBadRequest)
		return
	}
	WriteSuccess(w)
}

// renterFuseUnmountHandlerPOST handles the API call to /renter/fuse/unmount.
func (api *API) renterFuseUnmountHandlerPOST(w http.ResponseWriter, req *http.Request, _ httprouter.Params) {
	err := api.renter.Unmount(req.FormValue("mount"))
	if err != nil {
		WriteError(w, Error{err.Error()}, http.StatusBadRequest)
		return
	}
	WriteSuccess(w)
}

// renterRecoveryScanHandlerPOST handles the API call to /renter/recoveryscan.
func (api *API) renterRecoveryScanHandlerPOST(w http.ResponseWriter, req *http.Request, _ httprouter.Params) {
	if err := api.renter.InitRecoveryScan(); err != nil {
		WriteError(w, Error{err.Error()}, http.StatusBadRequest)
		return
	}
	WriteSuccess(w)
}

// renterRecoveryScanHandlerGET handles the API call to /renter/recoveryscan.
func (api *API) renterRecoveryScanHandlerGET(w http.ResponseWriter, req *http.Request, _ httprouter.Params) {
	scanInProgress, height := api.renter.RecoveryScanStatus()
	WriteJSON(w, RenterRecoveryStatusGET{
		ScanInProgress: scanInProgress,
		ScannedHeight:  height,
	})
}

// renterRenameHandler handles the API call to rename a file entry in the
// renter.
func (api *API) renterRenameHandler(w http.ResponseWriter, req *http.Request, ps httprouter.Params) {
	newSiaPathStr := req.FormValue("newsiapath")
	siaPath, err := modules.NewSiaPath(ps.ByName("siapath"))
	if err != nil {
		WriteError(w, Error{err.Error()}, http.StatusBadRequest)
		return
	}
	newSiaPath, err := modules.NewSiaPath(newSiaPathStr)
	if err != nil {
		WriteError(w, Error{err.Error()}, http.StatusBadRequest)
		return
	}
	siaPath, err = rebaseInputSiaPath(siaPath)
	if err != nil {
		WriteError(w, Error{err.Error()}, http.StatusBadRequest)
		return
	}
	newSiaPath, err = rebaseInputSiaPath(newSiaPath)
	if err != nil {
		WriteError(w, Error{err.Error()}, http.StatusBadRequest)
		return
	}
	err = api.renter.RenameFile(siaPath, newSiaPath)
	if err != nil {
		WriteError(w, Error{err.Error()}, http.StatusBadRequest)
		return
	}
	WriteSuccess(w)
}

// renterFileHandler handles GET requests to the /renter/file/:siapath API endpoint.
func (api *API) renterFileHandlerGET(w http.ResponseWriter, req *http.Request, ps httprouter.Params) {
	// Determine the siapath that hte user wants to get the file from.
	siaPath, err := modules.NewSiaPath(ps.ByName("siapath"))
	if err != nil {
		WriteError(w, Error{err.Error()}, http.StatusBadRequest)
		return
	}

	// Determine whether the user is requesting a user siapath, or a root
	// siapath.
	var root bool
	rootStr := req.FormValue("root")
	if rootStr != "" {
		root, err = strconv.ParseBool(rootStr)
		if err != nil {
			WriteError(w, Error{"unable to parse 'root' arg"}, http.StatusBadRequest)
			return
		}
<<<<<<< HEAD
	}

	// Rebase the users input to the user folder if the user is requesting a
	// user siapath.
	if !root {
		siaPath, err = rebaseInputSiaPath(siaPath)
		if err != nil {
			WriteError(w, Error{err.Error()}, http.StatusBadRequest)
			return
		}
	}

=======
	}

	// Rebase the users input to the user folder if the user is requesting a
	// user siapath.
	if !root {
		siaPath, err = rebaseInputSiaPath(siaPath)
		if err != nil {
			WriteError(w, Error{err.Error()}, http.StatusBadRequest)
			return
		}
	}

>>>>>>> a0cd35ed
	// Fetch the file.
	file, err := api.renter.File(siaPath)
	if err != nil {
		WriteError(w, Error{err.Error()}, http.StatusBadRequest)
		return
	}

	// If the user requested the user siapath, trim the dir folder so that the
	// output is all centered around the user's folder.
	if !root {
		files, err := trimSiaDirFolderOnFiles(file)
		if err != nil {
			WriteError(w, Error{err.Error()}, http.StatusBadRequest)
			return
		}
		file = files[0]
	}

	WriteJSON(w, RenterFile{
		File: file,
	})
}

// renterFileHandler handles POST requests to the /renter/file/:siapath API endpoint.
func (api *API) renterFileHandlerPOST(w http.ResponseWriter, req *http.Request, ps httprouter.Params) {
	newTrackingPath := req.FormValue("trackingpath")
	stuck := req.FormValue("stuck")
	siaPath, err := modules.NewSiaPath(ps.ByName("siapath"))
	if err != nil {
		WriteError(w, Error{"unable to parse siapath" + err.Error()}, http.StatusBadRequest)
		return
	}
	siaPath, err = rebaseInputSiaPath(siaPath)
	if err != nil {
		WriteError(w, Error{err.Error()}, http.StatusBadRequest)
		return
	}
	// Handle changing the tracking path of a file.
	if newTrackingPath != "" {
		if err := api.renter.SetFileTrackingPath(siaPath, newTrackingPath); err != nil {
			WriteError(w, Error{fmt.Sprintf("unable set tracking path: %v", err)}, http.StatusBadRequest)
			return
		}
	}
	// Handle changing the 'stuck' status of a file.
	if stuck != "" {
		s, err := strconv.ParseBool(stuck)
		if err != nil {
			WriteError(w, Error{"unable to parse 'stuck' arg"}, http.StatusBadRequest)
			return
		}
		if err := api.renter.SetFileStuck(siaPath, s); err != nil {
			WriteError(w, Error{"failed to change file 'stuck' status: " + err.Error()}, http.StatusBadRequest)
			return
		}
	}
	WriteSuccess(w)
}

// renterFilesHandler handles the API call to list all of the files.
func (api *API) renterFilesHandler(w http.ResponseWriter, req *http.Request, _ httprouter.Params) {
	var c bool
	var err error
	if cached := req.FormValue("cached"); cached != "" {
		c, err = strconv.ParseBool(cached)
		if err != nil {
			WriteError(w, Error{"unable to parse 'cached' arg"}, http.StatusBadRequest)
			return
		}
	}
	files, err := api.renter.FileList(modules.UserSiaPath(), true, c)
	if err != nil {
		WriteError(w, Error{err.Error()}, http.StatusBadRequest)
		return
	}
	files, err = trimSiaDirFolderOnFiles(files...)
	if err != nil {
		WriteError(w, Error{err.Error()}, http.StatusInternalServerError)
		return
	}
	WriteJSON(w, RenterFiles{
		Files: files,
	})
}

// renterPricesHandler reports the expected costs of various actions given the
// renter settings and the set of available hosts.
func (api *API) renterPricesHandler(w http.ResponseWriter, req *http.Request, ps httprouter.Params) {
	allowance := modules.Allowance{}
	// Scan the allowance amount. (optional parameter)
	if f := req.FormValue("funds"); f != "" {
		funds, ok := scanAmount(f)
		if !ok {
			WriteError(w, Error{"unable to parse funds"}, http.StatusBadRequest)
			return
		}
		allowance.Funds = funds
	}
	// Scan the number of hosts to use. (optional parameter)
	if h := req.FormValue("hosts"); h != "" {
		var hosts uint64
		if _, err := fmt.Sscan(h, &hosts); err != nil {
			WriteError(w, Error{"unable to parse hosts: " + err.Error()}, http.StatusBadRequest)
			return
		} else if hosts != 0 && hosts < requiredHosts {
			WriteError(w, Error{fmt.Sprintf("insufficient number of hosts, need at least %v but have %v", modules.DefaultAllowance.Hosts, hosts)}, http.StatusBadRequest)
			return
		} else {
			allowance.Hosts = hosts
		}
	}
	// Scan the period. (optional parameter)
	if p := req.FormValue("period"); p != "" {
		var period types.BlockHeight
		if _, err := fmt.Sscan(p, &period); err != nil {
			WriteError(w, Error{"unable to parse period: " + err.Error()}, http.StatusBadRequest)
			return
		}
		allowance.Period = types.BlockHeight(period)
	}
	// Scan the renew window. (optional parameter)
	if rw := req.FormValue("renewwindow"); rw != "" {
		var renewWindow types.BlockHeight
		if _, err := fmt.Sscan(rw, &renewWindow); err != nil {
			WriteError(w, Error{"unable to parse renewwindow: " + err.Error()}, http.StatusBadRequest)
			return
		} else if renewWindow != 0 && types.BlockHeight(renewWindow) < requiredRenewWindow {
			WriteError(w, Error{fmt.Sprintf("renew window is too small, must be at least %v blocks but have %v blocks", requiredRenewWindow, renewWindow)}, http.StatusBadRequest)
			return
		} else {
			allowance.RenewWindow = types.BlockHeight(renewWindow)
		}
	}

	// Check for partially set allowance, which can happen since hosts and renew
	// window can be optional fields. Checking here instead of assigning values
	// above so that an empty allowance can still be submitted
	if !reflect.DeepEqual(allowance, modules.Allowance{}) {
		if allowance.Funds.Cmp(types.ZeroCurrency) == 0 {
			WriteError(w, Error{fmt.Sprint("Allowance not set correctly, `funds` parameter left empty")}, http.StatusBadRequest)
			return
		}
		if allowance.Period == 0 {
			WriteError(w, Error{fmt.Sprint("Allowance not set correctly, `period` parameter left empty")}, http.StatusBadRequest)
			return
		}
		if allowance.Hosts == 0 {
			WriteError(w, Error{fmt.Sprint("Allowance not set correctly, `hosts` parameter left empty")}, http.StatusBadRequest)
			return
		}
		if allowance.RenewWindow == 0 {
			WriteError(w, Error{fmt.Sprint("Allowance not set correctly, `renewwindow` parameter left empty")}, http.StatusBadRequest)
			return
		}
	}

	estimate, a, err := api.renter.PriceEstimation(allowance)
	if err != nil {
		WriteError(w, Error{err.Error()}, http.StatusBadRequest)
		return
	}
	WriteJSON(w, RenterPricesGET{
		RenterPriceEstimation: estimate,
		Allowance:             a,
	})
}

// renterDeleteHandler handles the API call to delete a file entry from the
// renter.
func (api *API) renterDeleteHandler(w http.ResponseWriter, req *http.Request, ps httprouter.Params) {
	siaPath, err := modules.NewSiaPath(ps.ByName("siapath"))
	if err != nil {
		WriteError(w, Error{err.Error()}, http.StatusBadRequest)
		return
	}
	siaPath, err = rebaseInputSiaPath(siaPath)
	if err != nil {
		WriteError(w, Error{err.Error()}, http.StatusBadRequest)
		return
	}
	err = api.renter.DeleteFile(siaPath)
	if err != nil {
		WriteError(w, Error{err.Error()}, http.StatusBadRequest)
		return
	}

	WriteSuccess(w)
}

// renterCancelDownloadHandler handles the API call to cancel a download.
func (api *API) renterCancelDownloadHandler(w http.ResponseWriter, req *http.Request, ps httprouter.Params) {
	// Get the id.
	id := modules.DownloadID(req.FormValue("id"))
	if id == "" {
		WriteError(w, Error{"id not specified"}, http.StatusBadRequest)
		return
	}
	// Get the download from the map and delete it.
	api.downloadMu.Lock()
	cancel, ok := api.downloads[id]
	delete(api.downloads, id)
	api.downloadMu.Unlock()
	if !ok {
		WriteError(w, Error{"download for id not found"}, http.StatusBadRequest)
		return
	}
	// Cancel download and delete it from the map.
	cancel()
	WriteSuccess(w)
}

// renterDownloadHandler handles the API call to download a file.
func (api *API) renterDownloadHandler(w http.ResponseWriter, req *http.Request, ps httprouter.Params) {
	params, err := parseDownloadParameters(w, req, ps)
	if err != nil {
		WriteError(w, Error{err.Error()}, http.StatusBadRequest)
		return
	}
	var id modules.DownloadID
	var start func() error
	if params.Async {
		var cancel func()
		id, start, cancel, err = api.renter.DownloadAsync(params, func(_ error) error {
			api.downloadMu.Lock()
			delete(api.downloads, id)
			api.downloadMu.Unlock()
			return nil
		})
		// Add download to API's map for cancellation.
		if err == nil {
			api.downloadMu.Lock()
			api.downloads[id] = cancel
			api.downloadMu.Unlock()
		}
	} else {
		id, start, err = api.renter.Download(params)
	}
	if err != nil {
		WriteError(w, Error{"download creation failed: " + err.Error()}, http.StatusInternalServerError)
		return
	}
	// Set ID before starting download.
	w.Header().Set("ID", string(id))
	// Start download.
	if err := start(); err != nil {
		WriteError(w, Error{"download failed: " + err.Error()}, http.StatusInternalServerError)
		return
	}
	if params.Httpwriter == nil {
		// `httpresp=true` causes writes to w before this line is run, automatically
		// adding `200 Status OK` code to response. Calling this results in a
		// multiple calls to WriteHeaders() errors.
		WriteSuccess(w)
		return
	}
}

// renterDownloadAsyncHandler handles the API call to download a file asynchronously.
func (api *API) renterDownloadAsyncHandler(w http.ResponseWriter, req *http.Request, ps httprouter.Params) {
	req.ParseForm()
	req.Form.Set("async", "true")
	api.renterDownloadHandler(w, req, ps)
}

// parseDownloadParameters parses the download parameters passed to the
// /renter/download endpoint. Validation of these parameters is done by the
// renter.
func parseDownloadParameters(w http.ResponseWriter, req *http.Request, ps httprouter.Params) (modules.RenterDownloadParameters, error) {
	destination := req.FormValue("destination")

	// The offset and length in bytes.
	offsetparam := req.FormValue("offset")
	lengthparam := req.FormValue("length")

	// Determines whether the response is written to response body.
	httprespparam := req.FormValue("httpresp")

	// Determines whether to return on completion of download or straight away.
	// If httprespparam is present, this parameter is ignored.
	asyncparam := req.FormValue("async")

	// disablelocalfetchparam determines whether downloads will be fetched from
	// disk if available.
	disablelocalfetchparam := req.FormValue("disablelocalfetch")

	// Parse the offset and length parameters.
	var offset, length uint64
	if len(offsetparam) > 0 {
		_, err := fmt.Sscan(offsetparam, &offset)
		if err != nil {
			return modules.RenterDownloadParameters{}, errors.AddContext(err, "could not decode the offset as uint64")
		}
	}
	if len(lengthparam) > 0 {
		_, err := fmt.Sscan(lengthparam, &length)
		if err != nil {
			return modules.RenterDownloadParameters{}, errors.AddContext(err, "could not decode the offset as uint64")
		}
	}

	// Parse the httpresp parameter.
	httpresp, err := scanBool(httprespparam)
	if err != nil {
		return modules.RenterDownloadParameters{}, errors.AddContext(err, "httpresp parameter could not be parsed")
	}

	// Parse the async parameter.
	async, err := scanBool(asyncparam)
	if err != nil {
		return modules.RenterDownloadParameters{}, errors.AddContext(err, "async parameter could not be parsed")
	}

	siaPath, err := modules.NewSiaPath(ps.ByName("siapath"))
	if err != nil {
		return modules.RenterDownloadParameters{}, errors.AddContext(err, "error parsing the siapath")
	}
	siaPath, err = rebaseInputSiaPath(siaPath)
	if err != nil {
		return modules.RenterDownloadParameters{}, err
	}

	var disableLocalFetch bool
	if disablelocalfetchparam != "" {
		disableLocalFetch, err = scanBool(disablelocalfetchparam)
		if err != nil {
			return modules.RenterDownloadParameters{}, errors.AddContext(err, "error parsing the disablelocalfetch flag")
		}
	}

	dp := modules.RenterDownloadParameters{
		Destination:      destination,
		DisableDiskFetch: disableLocalFetch,
		Async:            async,
		Length:           length,
		Offset:           offset,
		SiaPath:          siaPath,
	}
	if httpresp {
		dp.Httpwriter = w
	}

	return dp, nil
}

// renterSialinkHandlerGET accepts a sialink as input and will stream the data
// from the sialink out of the response body as output.
func (api *API) renterSialinkHandlerGET(w http.ResponseWriter, req *http.Request, ps httprouter.Params) {
<<<<<<< HEAD
	sialink := modules.Sialink(ps.ByName("sialink"))
=======
	strLink := ps.ByName("sialink")
	var sialink modules.Sialink
	err := sialink.LoadString(strLink)
	if err != nil {
		WriteError(w, Error{fmt.Sprintf("error parsing sialink: %v", err)}, http.StatusBadRequest)
		return
	}
>>>>>>> a0cd35ed
	metadata, streamer, err := api.renter.DownloadSialink(sialink)
	if err != nil {
		WriteError(w, Error{fmt.Sprintf("failed to fetch sialink: %v", err)}, http.StatusInternalServerError)
		return
	}
<<<<<<< HEAD
	http.ServeContent(w, req, metadata.Name, time.Time{}, streamer)
=======
	http.ServeContent(w, req, metadata.Filename, time.Time{}, streamer)
>>>>>>> a0cd35ed
}

// renterLinkfileHandlerPOST accepts some data and some metadata and then turns
// that into a sialink, which is returned to the caller.
func (api *API) renterLinkfileHandlerPOST(w http.ResponseWriter, req *http.Request, ps httprouter.Params) {
	// Parse out the intended siapath.
	siaPathStr := ps.ByName("siapath")
	siaPath, err := modules.LinkfileSiaFolder.Join(siaPathStr)
	if err != nil {
		WriteError(w, Error{"invalid siapath provided: " + err.Error()}, http.StatusBadRequest)
		return
	}

	// Parse the query params.
	queryForm, err := url.ParseQuery(req.URL.RawQuery)
	if err != nil {
		WriteError(w, Error{"failed to parse query params"}, http.StatusBadRequest)
		return
	}

	// Check whether existing file should be overwritten
	force := false
	if f := queryForm.Get("force"); f != "" {
		force, err = strconv.ParseBool(f)
		if err != nil {
			WriteError(w, Error{"unable to parse 'force' parameter: " + err.Error()}, http.StatusBadRequest)
			return
		}
	}

	// Check whether the redundancy has been set.
	redundancy := uint8(0)
	if rStr := queryForm.Get("redundancy"); rStr != "" {
		if _, err := fmt.Sscan(rStr, &redundancy); err != nil {
			WriteError(w, Error{"unable to parse redundancy: " + err.Error()}, http.StatusBadRequest)
			return
		}
	}

	// Call the renter to upload the linkfile and create a sialink.
<<<<<<< HEAD
	name := queryForm.Get("name")
=======
	filename := queryForm.Get("filename")
>>>>>>> a0cd35ed
	modeStr := queryForm.Get("mode")
	var mode os.FileMode
	if modeStr != "" {
		_, err := fmt.Sscanf(modeStr, "%o", &mode)
		if err != nil {
			WriteError(w, Error{fmt.Sprintf("failed to parse file mode: %v", err)}, http.StatusBadRequest)
			return
		}
	}
<<<<<<< HEAD
	createTimeStr := queryForm.Get("createtime")
	var createTime int64
	if createTimeStr != "" {
		_, err := fmt.Sscan(createTimeStr, &createTime)
		if err != nil {
			WriteError(w, Error{fmt.Sprintf("failed to parse file create time: %v", err)}, http.StatusBadRequest)
			return
		}
	}
	lfm := modules.LinkfileMetadata{
		Name:       name,
		Mode:       mode,
		CreateTime: createTime,
=======
	lfm := modules.LinkfileMetadata{
		Filename:   filename,
		Mode:       mode,
>>>>>>> a0cd35ed
	}
	lup := modules.LinkfileUploadParameters{
		SiaPath:             siaPath,
		Force:               force,
		BaseChunkRedundancy: redundancy,

		FileMetadata: lfm,
	}

	// Check whether this is a streaming upload or a siafile conversion. If no
	// convert path is provided, assume that the req.Body will be used as a
	// streaming upload.
	convertPathStr := queryForm.Get("convertpath")
	if convertPathStr == "" {
		lup.Reader = req.Body
		sialink, err := api.renter.UploadLinkfile(lup)
		if err != nil {
			WriteError(w, Error{fmt.Sprintf("failed to upload linkfile: %v", err)}, http.StatusBadRequest)
			return
		}
		WriteJSON(w, RenterLinkfileHandlerPOST{
<<<<<<< HEAD
			Sialink: sialink,
=======
			Sialink: sialink.String(),
>>>>>>> a0cd35ed
		})
		return
	}

	// There is a convert path.
	convertPath, err := modules.NewSiaPath(convertPathStr)
	if err != nil {
		WriteError(w, Error{"invalid convertpath provided: " + err.Error()}, http.StatusBadRequest)
		return
	}
	convertPath, err = rebaseInputSiaPath(convertPath)
	if err != nil {
		WriteError(w, Error{"invalid convertpath provided - can't rebase: " + err.Error()}, http.StatusBadRequest)
		return
	}
	sialink, err := api.renter.CreateSialinkFromSiafile(lup, convertPath)
	if err != nil {
		WriteError(w, Error{fmt.Sprintf("failed to convert siafile to linkfile: %v", err)}, http.StatusBadRequest)
		return
	}
	WriteJSON(w, RenterLinkfileHandlerPOST{
<<<<<<< HEAD
		Sialink: sialink,
=======
		Sialink: sialink.String(),
>>>>>>> a0cd35ed
	})
}

// renterStreamHandler handles downloads from the /renter/stream endpoint
func (api *API) renterStreamHandler(w http.ResponseWriter, req *http.Request, ps httprouter.Params) {
	siaPath, err := modules.NewSiaPath(ps.ByName("siapath"))
	if err != nil {
		WriteError(w, Error{err.Error()}, http.StatusBadRequest)
		return
	}
	siaPath, err = rebaseInputSiaPath(siaPath)
	if err != nil {
		WriteError(w, Error{err.Error()}, http.StatusBadRequest)
		return
	}
	disablelocalfetchparam := req.FormValue("disablelocalfetch")
	var disableLocalFetch bool
	if disablelocalfetchparam != "" {
		disableLocalFetch, err = scanBool(disablelocalfetchparam)
		if err != nil {
			err = errors.AddContext(err, "error parsing the disablelocalfetch flag")
			WriteError(w, Error{err.Error()}, http.StatusBadRequest)
			return
		}
	}
	fileName, streamer, err := api.renter.Streamer(siaPath, disableLocalFetch)
	if err != nil {
		WriteError(w, Error{fmt.Sprintf("failed to create download streamer: %v", err)},
			http.StatusInternalServerError)
		return
	}
	defer streamer.Close()
	http.ServeContent(w, req, fileName, time.Time{}, streamer)
}

// renterUploadHandler handles the API call to upload a file.
func (api *API) renterUploadHandler(w http.ResponseWriter, req *http.Request, ps httprouter.Params) {
	// Get the source path.
	source := req.FormValue("source")
	// Source must be absolute path.
	if !filepath.IsAbs(source) {
		WriteError(w, Error{"source must be an absolute path"}, http.StatusBadRequest)
		return
	}
	// Check whether existing file should be overwritten
	var err error
	force := false
	if f := req.FormValue("force"); f != "" {
		force, err = strconv.ParseBool(f)
		if err != nil {
			WriteError(w, Error{"unable to parse 'force' parameter: " + err.Error()}, http.StatusBadRequest)
			return
		}
	}
	// Parse the erasure coder.
	ec, err := parseErasureCodingParameters(req.FormValue("datapieces"), req.FormValue("paritypieces"))
	if err != nil {
		WriteError(w, Error{"unable to parse erasure code settings" + err.Error()}, http.StatusBadRequest)
		return
	}

	// Call the renter to upload the file.
	siaPath, err := modules.NewSiaPath(ps.ByName("siapath"))
	if err != nil {
		WriteError(w, Error{err.Error()}, http.StatusBadRequest)
		return
	}
	siaPath, err = rebaseInputSiaPath(siaPath)
	if err != nil {
		WriteError(w, Error{err.Error()}, http.StatusBadRequest)
		return
	}
	err = api.renter.Upload(modules.FileUploadParams{
		Source:              source,
		SiaPath:             siaPath,
		ErasureCode:         ec,
		Force:               force,
		DisablePartialChunk: true, // TODO: remove this

		// NOTE: can make this an optional param.
		CipherType: crypto.TypeDefaultRenter,
	})
	if err != nil {
		WriteError(w, Error{"upload failed: " + err.Error()}, http.StatusInternalServerError)
		return
	}
	WriteSuccess(w)
}

// renterUploadReadyHandler handles the API call to check whether or not the
// renter is ready to upload files
func (api *API) renterUploadReadyHandler(w http.ResponseWriter, req *http.Request, _ httprouter.Params) {
	// Gather params
	dataPiecesStr := req.FormValue("datapieces")
	parityPiecesStr := req.FormValue("paritypieces")

	// Check params
	dataPieces, parityPieces, err := parseDataAndParityPieces(dataPiecesStr, parityPiecesStr)
	if err != nil {
		WriteError(w, Error{"failed to parse query params" + err.Error()}, http.StatusBadRequest)
		return
	}
	// Check if we need to set to defaults
	if dataPieces == 0 && parityPieces == 0 {
		dataPieces = renter.DefaultDataPieces
		parityPieces = renter.DefaultParityPieces
	}
	contractsNeeded := dataPieces + parityPieces

	// Get contracts - compare against data and parity pieces
	contracts := api.parseRenterContracts(false, false, false)
	WriteJSON(w, RenterUploadReadyGet{
		Ready:              len(contracts.ActiveContracts) >= contractsNeeded,
		ContractsNeeded:    contractsNeeded,
		NumActiveContracts: len(contracts.ActiveContracts),
		DataPieces:         dataPieces,
		ParityPieces:       parityPieces,
	})
}

// renterUploadsPauseHandler handles the api call to pause the renter's uploads,
// this includes repairs
func (api *API) renterUploadsPauseHandler(w http.ResponseWriter, req *http.Request, _ httprouter.Params) {
	durationStr := req.FormValue("duration")
	duration := renter.DefaultPauseDuration
	var err error
	if durationStr != "" {
		durationInt, err := strconv.ParseUint(durationStr, 10, 64)
		if err != nil {
			WriteError(w, Error{"failed to parse duration:" + err.Error()}, http.StatusBadRequest)
			return
		}
		duration = time.Second * time.Duration(durationInt)
	}

	err = api.renter.PauseRepairsAndUploads(duration)
	if err != nil {
		WriteError(w, Error{"failed to pause uploads:" + err.Error()}, http.StatusBadRequest)
		return
	}
	WriteSuccess(w)
}

// renterUploadsResumeHandler handles the api call to resume the renter's
// uploads, this includes repairs
func (api *API) renterUploadsResumeHandler(w http.ResponseWriter, _ *http.Request, _ httprouter.Params) {
	err := api.renter.ResumeRepairsAndUploads()
	if err != nil {
		WriteError(w, Error{"failed to resume uploads:" + err.Error()}, http.StatusBadRequest)
		return
	}
	WriteSuccess(w)
}

// renterUploadStreamHandler handles the API call to upload a file using a
// stream.
func (api *API) renterUploadStreamHandler(w http.ResponseWriter, req *http.Request, ps httprouter.Params) {
	// Parse the query params.
	queryForm, err := url.ParseQuery(req.URL.RawQuery)
	if err != nil {
		WriteError(w, Error{"failed to parse query params"}, http.StatusBadRequest)
		return
	}
	// Check whether existing file should be overwritten
	force := false
	if f := queryForm.Get("force"); f != "" {
		force, err = strconv.ParseBool(f)
		if err != nil {
			WriteError(w, Error{"unable to parse 'force' parameter: " + err.Error()}, http.StatusBadRequest)
			return
		}
	}
	// Check whether existing file should be repaired
	repair := false
	if r := queryForm.Get("repair"); r != "" {
		repair, err = strconv.ParseBool(r)
		if err != nil {
			WriteError(w, Error{"unable to parse 'repair' parameter: " + err.Error()}, http.StatusBadRequest)
			return
		}
	}
	// Parse the erasure coder.
	ec, err := parseErasureCodingParameters(queryForm.Get("datapieces"), queryForm.Get("paritypieces"))
	if err != nil && !repair {
		WriteError(w, Error{"unable to parse erasure code settings" + err.Error()}, http.StatusBadRequest)
		return
	}
	if repair && ec != nil {
		WriteError(w, Error{"can't provide erasure code settings when doing a repair"}, http.StatusBadRequest)
		return
	}

	// Call the renter to upload the file.
	siaPath, err := modules.NewSiaPath(ps.ByName("siapath"))
	if err != nil {
		WriteError(w, Error{err.Error()}, http.StatusBadRequest)
		return
	}
	siaPath, err = rebaseInputSiaPath(siaPath)
	if err != nil {
		WriteError(w, Error{err.Error()}, http.StatusBadRequest)
		return
	}
	up := modules.FileUploadParams{
		SiaPath:     siaPath,
		ErasureCode: ec,
		Force:       force,
		Repair:      repair,

		// NOTE: can make this an optional param.
		CipherType: crypto.TypeDefaultRenter,
	}
	err = api.renter.UploadStreamFromReader(up, req.Body)
	if err != nil {
		WriteError(w, Error{"upload failed: " + err.Error()}, http.StatusInternalServerError)
		return
	}
	WriteSuccess(w)
}

// renterValidateSiaPathHandler handles the API call that validates a siapath
func (api *API) renterValidateSiaPathHandler(w http.ResponseWriter, _ *http.Request, ps httprouter.Params) {
	// Try and create a new siapath, this will validate the potential siapath
	_, err := modules.NewSiaPath(ps.ByName("siapath"))
	if err != nil {
		WriteError(w, Error{err.Error()}, http.StatusBadRequest)
		return
	}
	WriteSuccess(w)
}

// renterDirHandlerGET handles the API call to query a directory
func (api *API) renterDirHandlerGET(w http.ResponseWriter, req *http.Request, ps httprouter.Params) {
	var siaPath modules.SiaPath
	var err error

	// Check whether the user is requesting the directory from the root path.
	var root bool
	rootStr := req.FormValue("root")
	if rootStr != "" {
		root, err = strconv.ParseBool(rootStr)
		if err != nil {
			WriteError(w, Error{"unable to parse 'root' arg"}, http.StatusBadRequest)
			return
		}
	}

	str := ps.ByName("siapath")
	if str == "" || str == "/" {
		siaPath = modules.RootSiaPath()
	} else {
		siaPath, err = modules.NewSiaPath(str)
	}
	if err != nil {
		WriteError(w, Error{err.Error()}, http.StatusBadRequest)
		return
	}

	if !root {
		siaPath, err = rebaseInputSiaPath(siaPath)
		if err != nil {
			WriteError(w, Error{err.Error()}, http.StatusBadRequest)
			return
		}
	}

	directories, err := api.renter.DirList(siaPath)
	if err != nil {
		WriteError(w, Error{"failed to get directory contents:" + err.Error()}, http.StatusInternalServerError)
		return
	}

	if !root {
		directories, err = trimSiaDirFolder(directories...)
		if err != nil {
			WriteError(w, Error{err.Error()}, http.StatusBadRequest)
			return
		}
	}

	files, err := api.renter.FileList(siaPath, false, true)
	if err != nil {
		WriteError(w, Error{"failed to get file infos:" + err.Error()}, http.StatusInternalServerError)
		return
	}

	if !root {
		files, err = trimSiaDirFolderOnFiles(files...)
		if err != nil {
			WriteError(w, Error{err.Error()}, http.StatusBadRequest)
			return
		}
	}

	WriteJSON(w, RenterDirectory{
		Directories: directories,
		Files:       files,
	})
	return
}

// renterDirHandlerPOST handles the API call to create, delete and rename a
// directory
func (api *API) renterDirHandlerPOST(w http.ResponseWriter, req *http.Request, ps httprouter.Params) {
	// Parse action
	action := req.FormValue("action")
	if action == "" {
		WriteError(w, Error{"you must set the action you wish to execute"}, http.StatusInternalServerError)
		return
	}
	// Parse mode
	mode := os.FileMode(modules.DefaultDirPerm)
	if m := req.FormValue("mode"); m != "" {
		mode64, err := strconv.ParseUint(m, 10, 32)
		if err != nil {
			WriteError(w, Error{fmt.Sprintf("failed to parse provided mode '%v'", m)}, http.StatusBadRequest)
			return
		}
		mode = os.FileMode(mode64)
	}
	siaPath, err := modules.NewSiaPath(ps.ByName("siapath"))
	if err != nil {
		WriteError(w, Error{err.Error()}, http.StatusBadRequest)
		return
	}
	siaPath, err = rebaseInputSiaPath(siaPath)
	if err != nil {
		WriteError(w, Error{err.Error()}, http.StatusBadRequest)
		return
	}
	if action == "create" {
		// Call the renter to create directory
		err := api.renter.CreateDir(siaPath, mode)
		if err != nil {
			WriteError(w, Error{"failed to create directory: " + err.Error()}, http.StatusInternalServerError)
			return
		}
		WriteSuccess(w)
		return
	}
	if action == "delete" {
		err := api.renter.DeleteDir(siaPath)
		if err != nil {
			WriteError(w, Error{"failed to delete directory: " + err.Error()}, http.StatusInternalServerError)
			return
		}
		WriteSuccess(w)
		return
	}
	if action == "rename" {
		newSiaPath, err := modules.NewSiaPath(req.FormValue("newsiapath"))
		if err != nil {
			WriteError(w, Error{"failed to parse newsiapath: " + err.Error()}, http.StatusBadRequest)
			return
		}
		newSiaPath, err = rebaseInputSiaPath(newSiaPath)
		if err != nil {
			WriteError(w, Error{err.Error()}, http.StatusBadRequest)
			return
		}
		err = api.renter.RenameDir(siaPath, newSiaPath)
		if err != nil {
			WriteError(w, Error{"failed to rename directory: " + err.Error()}, http.StatusInternalServerError)
			return
		}
		WriteSuccess(w)
		return
	}

	// Report that no calls were made
	WriteError(w, Error{"no calls were made, please check your submission and try again"}, http.StatusInternalServerError)
	return
}

// renterContractStatusHandler  handles the API call to check the status of a
// contract monitored by the renter.
func (api *API) renterContractStatusHandler(w http.ResponseWriter, req *http.Request, ps httprouter.Params) {
	var fcID types.FileContractID
	if err := fcID.LoadString(req.FormValue("id")); err != nil {
		WriteError(w, Error{"unable to parse id:" + err.Error()}, http.StatusBadRequest)
		return
	}

	contractStatus, monitoringContract := api.renter.ContractStatus(fcID)
	if !monitoringContract {
		WriteError(w, Error{"renter unaware of contract"}, http.StatusBadRequest)
		return
	}

	WriteJSON(w, contractStatus)
}<|MERGE_RESOLUTION|>--- conflicted
+++ resolved
@@ -249,11 +249,7 @@
 	// RenterLinkfileHandlerPOST is the response that the api returns after the
 	// /renter/linkfile/ POST endpoint has been used.
 	RenterLinkfileHandlerPOST struct {
-<<<<<<< HEAD
-		Sialink modules.Sialink `json:"sialink"`
-=======
 		Sialink string `json:"sialink"`
->>>>>>> a0cd35ed
 	}
 )
 
@@ -1360,7 +1356,6 @@
 			WriteError(w, Error{"unable to parse 'root' arg"}, http.StatusBadRequest)
 			return
 		}
-<<<<<<< HEAD
 	}
 
 	// Rebase the users input to the user folder if the user is requesting a
@@ -1373,20 +1368,6 @@
 		}
 	}
 
-=======
-	}
-
-	// Rebase the users input to the user folder if the user is requesting a
-	// user siapath.
-	if !root {
-		siaPath, err = rebaseInputSiaPath(siaPath)
-		if err != nil {
-			WriteError(w, Error{err.Error()}, http.StatusBadRequest)
-			return
-		}
-	}
-
->>>>>>> a0cd35ed
 	// Fetch the file.
 	file, err := api.renter.File(siaPath)
 	if err != nil {
@@ -1734,9 +1715,6 @@
 // renterSialinkHandlerGET accepts a sialink as input and will stream the data
 // from the sialink out of the response body as output.
 func (api *API) renterSialinkHandlerGET(w http.ResponseWriter, req *http.Request, ps httprouter.Params) {
-<<<<<<< HEAD
-	sialink := modules.Sialink(ps.ByName("sialink"))
-=======
 	strLink := ps.ByName("sialink")
 	var sialink modules.Sialink
 	err := sialink.LoadString(strLink)
@@ -1744,17 +1722,12 @@
 		WriteError(w, Error{fmt.Sprintf("error parsing sialink: %v", err)}, http.StatusBadRequest)
 		return
 	}
->>>>>>> a0cd35ed
 	metadata, streamer, err := api.renter.DownloadSialink(sialink)
 	if err != nil {
 		WriteError(w, Error{fmt.Sprintf("failed to fetch sialink: %v", err)}, http.StatusInternalServerError)
 		return
 	}
-<<<<<<< HEAD
-	http.ServeContent(w, req, metadata.Name, time.Time{}, streamer)
-=======
 	http.ServeContent(w, req, metadata.Filename, time.Time{}, streamer)
->>>>>>> a0cd35ed
 }
 
 // renterLinkfileHandlerPOST accepts some data and some metadata and then turns
@@ -1795,11 +1768,7 @@
 	}
 
 	// Call the renter to upload the linkfile and create a sialink.
-<<<<<<< HEAD
-	name := queryForm.Get("name")
-=======
 	filename := queryForm.Get("filename")
->>>>>>> a0cd35ed
 	modeStr := queryForm.Get("mode")
 	var mode os.FileMode
 	if modeStr != "" {
@@ -1809,25 +1778,9 @@
 			return
 		}
 	}
-<<<<<<< HEAD
-	createTimeStr := queryForm.Get("createtime")
-	var createTime int64
-	if createTimeStr != "" {
-		_, err := fmt.Sscan(createTimeStr, &createTime)
-		if err != nil {
-			WriteError(w, Error{fmt.Sprintf("failed to parse file create time: %v", err)}, http.StatusBadRequest)
-			return
-		}
-	}
-	lfm := modules.LinkfileMetadata{
-		Name:       name,
-		Mode:       mode,
-		CreateTime: createTime,
-=======
 	lfm := modules.LinkfileMetadata{
 		Filename:   filename,
 		Mode:       mode,
->>>>>>> a0cd35ed
 	}
 	lup := modules.LinkfileUploadParameters{
 		SiaPath:             siaPath,
@@ -1849,11 +1802,7 @@
 			return
 		}
 		WriteJSON(w, RenterLinkfileHandlerPOST{
-<<<<<<< HEAD
-			Sialink: sialink,
-=======
 			Sialink: sialink.String(),
->>>>>>> a0cd35ed
 		})
 		return
 	}
@@ -1875,11 +1824,7 @@
 		return
 	}
 	WriteJSON(w, RenterLinkfileHandlerPOST{
-<<<<<<< HEAD
-		Sialink: sialink,
-=======
 		Sialink: sialink.String(),
->>>>>>> a0cd35ed
 	})
 }
 
