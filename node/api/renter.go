--- conflicted
+++ resolved
@@ -2036,13 +2036,9 @@
 		ErasureCode: ec,
 		Force:       force,
 		Repair:      repair,
-<<<<<<< HEAD
-		CipherType:  crypto.TypeDefaultRenter,
-=======
 
 		// NOTE: can make this an optional param.
 		CipherType: crypto.TypeDefaultRenter,
->>>>>>> d18252b8
 	}
 	err = api.renter.UploadStreamFromReader(up, req.Body)
 	if err != nil {
