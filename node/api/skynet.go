--- conflicted
+++ resolved
@@ -1045,72 +1045,4 @@
 		}
 	}
 	WriteJSON(w, res)
-<<<<<<< HEAD
-=======
-}
-
-// defaultPath extracts the defaultPath from the request or returns a default.
-// It will never return a directory because `subfiles` contains only files.
-func defaultPath(queryForm url.Values, subfiles modules.SkyfileSubfiles) (defaultPath string, disableDefaultPath bool, err error) {
-	defer func() {
-		// Ensure the defaultPath always has a leading slash.
-		if defaultPath != "" {
-			defaultPath = modules.EnsurePrefix(defaultPath, "/")
-		}
-	}()
-	// Parse the "disabledefaultpath" param.
-	disableDefaultPathStr := queryForm.Get(modules.SkyfileDisableDefaultPathParamName)
-	if disableDefaultPathStr != "" {
-		disableDefaultPath, err = strconv.ParseBool(disableDefaultPathStr)
-		if err != nil {
-			return "", false, fmt.Errorf("unable to parse 'disabledefaultpath' parameter: " + err.Error())
-		}
-	}
-	// Parse the "defaultPath" param.
-	defaultPath = queryForm.Get(modules.SkyfileDefaultPathParamName)
-	if len(subfiles) == 0 && (disableDefaultPath || defaultPath != "") {
-		return "", false, errors.AddContext(ErrInvalidDefaultPath, "DefaultPath and DisableDefaultPath are not applicable to skyfiles without subfiles")
-	}
-	if disableDefaultPath && defaultPath != "" {
-		return "", false, errors.AddContext(ErrInvalidDefaultPath, "DefaultPath and DisableDefaultPath are mutually exclusive and cannot be set together")
-	}
-	if disableDefaultPath {
-		return "", true, nil
-	}
-	if defaultPath == "" {
-		return "", false, nil
-	}
-	// Check if the defaultPath exists. Omit the leading slash because
-	// the filenames in `subfiles` won't have it.
-	if _, exists := subfiles[strings.TrimPrefix(defaultPath, "/")]; !exists {
-		return "", false, errors.AddContext(ErrInvalidDefaultPath, fmt.Sprintf("no such path: %s", defaultPath))
-	}
-	// Ensure that the defaultPath is an HTML file.
-	if !strings.HasSuffix(defaultPath, ".html") && !strings.HasSuffix(defaultPath, ".htm") {
-		return "", false, errors.AddContext(ErrInvalidDefaultPath, "DefaultPath must point to an HTML file")
-	}
-	defaultPath = modules.EnsurePrefix(defaultPath, "/")
-	// Do not allow default path to point to files which are not in the root
-	// directory of the skyfile.
-	if strings.Count(defaultPath, "/") > 1 {
-		return "", false, errors.AddContext(ErrInvalidDefaultPath, "DefaultPath must point to a file in the root directory of the skyfile")
-	}
-	return defaultPath, false, nil
-}
-
-// isMultipartRequest is a helper method that checks if the given media type
-// matches that of a multipart form.
-func isMultipartRequest(mediaType string) bool {
-	return strings.HasPrefix(mediaType, "multipart/form-data")
-}
-
-// buildETag is a helper function that returns an ETag.
-func buildETag(skylink modules.Skylink, method, path string, format modules.SkyfileFormat) string {
-	return crypto.HashAll(
-		skylink.String(),
-		method,
-		path,
-		string(format),
-	).String()
->>>>>>> f4818375
 }