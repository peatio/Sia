package main

import (
	"fmt"
	"os"
	"reflect"

	"github.com/spf13/cobra"

	"github.com/NebulousLabs/Sia/build"
	"github.com/NebulousLabs/Sia/node/api/client"
)

var (
	// Flags.
<<<<<<< HEAD
	hostVerbose       bool // display additional host info
	initForce         bool // destroy and reencrypt the wallet on init if it already exists
	initPassword      bool // supply a custom password when creating a wallet
	renterListVerbose bool // Show additional info about uploaded files.
	renterShowHistory bool // Show download history in addition to download queue.
	walletSignRaw     bool   // Print signed transaction in base64-encoded binary.
=======
	hostContractOutputType string // output type for host contracts
	hostVerbose            bool   // display additional host info
	initForce              bool   // destroy and reencrypt the wallet on init if it already exists
	initPassword           bool   // supply a custom password when creating a wallet
	renterListVerbose      bool   // Show additional info about uploaded files.
	renterShowHistory      bool   // Show download history in addition to download queue.
>>>>>>> 2c240654
)

var (
	// Globals.
	rootCmd    *cobra.Command // Root command cobra object, used by bash completion cmd.
	httpClient client.Client
)

// Exit codes.
// inspired by sysexits.h
const (
	exitCodeGeneral = 1  // Not in sysexits.h, but is standard practice.
	exitCodeUsage   = 64 // EX_USAGE in sysexits.h
)

// post makes an API call and discards the response. An error is returned if
// the response status is not 2xx.
// wrap wraps a generic command with a check that the command has been
// passed the correct number of arguments. The command must take only strings
// as arguments.
func wrap(fn interface{}) func(*cobra.Command, []string) {
	fnVal, fnType := reflect.ValueOf(fn), reflect.TypeOf(fn)
	if fnType.Kind() != reflect.Func {
		panic("wrapped function has wrong type signature")
	}
	for i := 0; i < fnType.NumIn(); i++ {
		if fnType.In(i).Kind() != reflect.String {
			panic("wrapped function has wrong type signature")
		}
	}

	return func(cmd *cobra.Command, args []string) {
		if len(args) != fnType.NumIn() {
			cmd.UsageFunc()(cmd)
			os.Exit(exitCodeUsage)
		}
		argVals := make([]reflect.Value, fnType.NumIn())
		for i := range args {
			argVals[i] = reflect.ValueOf(args[i])
		}
		fnVal.Call(argVals)
	}
}

// die prints its arguments to stderr, then exits the program with the default
// error code.
func die(args ...interface{}) {
	fmt.Fprintln(os.Stderr, args...)
	os.Exit(exitCodeGeneral)
}

func main() {
	root := &cobra.Command{
		Use:   os.Args[0],
		Short: "Sia Client v" + build.Version,
		Long:  "Sia Client v" + build.Version,
		Run:   wrap(consensuscmd),
	}

	rootCmd = root

	// create command tree
	root.AddCommand(versionCmd)
	root.AddCommand(stopCmd)

	root.AddCommand(updateCmd)
	updateCmd.AddCommand(updateCheckCmd)

	root.AddCommand(hostCmd)
	hostCmd.AddCommand(hostConfigCmd, hostAnnounceCmd, hostFolderCmd, hostContractCmd, hostSectorCmd)
	hostFolderCmd.AddCommand(hostFolderAddCmd, hostFolderRemoveCmd, hostFolderResizeCmd)
	hostSectorCmd.AddCommand(hostSectorDeleteCmd)
	hostCmd.Flags().BoolVarP(&hostVerbose, "verbose", "v", false, "Display detailed host info")
	hostContractCmd.Flags().StringVarP(&hostContractOutputType, "type", "t", "value", "Select output type")

	root.AddCommand(hostdbCmd)
	hostdbCmd.AddCommand(hostdbViewCmd)
	hostdbCmd.Flags().IntVarP(&hostdbNumHosts, "numhosts", "n", 0, "Number of hosts to display from the hostdb")
	hostdbCmd.Flags().BoolVarP(&hostdbVerbose, "verbose", "v", false, "Display full hostdb information")

	root.AddCommand(minerCmd)
	minerCmd.AddCommand(minerStartCmd, minerStopCmd)

	root.AddCommand(walletCmd)
	walletCmd.AddCommand(walletAddressCmd, walletAddressesCmd, walletChangepasswordCmd, walletInitCmd, walletInitSeedCmd,
		walletLoadCmd, walletLockCmd, walletSeedsCmd, walletSendCmd, walletSweepCmd, walletSignCmd,
		walletBalanceCmd, walletTransactionsCmd, walletUnlockCmd)
	walletInitCmd.Flags().BoolVarP(&initPassword, "password", "p", false, "Prompt for a custom password")
	walletInitCmd.Flags().BoolVarP(&initForce, "force", "", false, "destroy the existing wallet and re-encrypt")
	walletInitSeedCmd.Flags().BoolVarP(&initForce, "force", "", false, "destroy the existing wallet")
	walletLoadCmd.AddCommand(walletLoad033xCmd, walletLoadSeedCmd, walletLoadSiagCmd)
	walletSendCmd.AddCommand(walletSendSiacoinsCmd, walletSendSiafundsCmd)
	walletUnlockCmd.Flags().BoolVarP(&initPassword, "password", "p", false, "Display interactive password prompt even if SIA_WALLET_PASSWORD is set")
	walletSignCmd.Flags().BoolVarP(&walletSignRaw, "raw", "", false, "Encode signed transaction as base64 instead of JSON")

	root.AddCommand(renterCmd)
	renterCmd.AddCommand(renterFilesDeleteCmd, renterFilesDownloadCmd,
		renterDownloadsCmd, renterAllowanceCmd, renterSetAllowanceCmd,
		renterContractsCmd, renterFilesListCmd, renterFilesRenameCmd,
		renterFilesUploadCmd, renterUploadsCmd, renterExportCmd,
		renterPricesCmd)

	renterContractsCmd.AddCommand(renterContractsViewCmd)
	renterAllowanceCmd.AddCommand(renterAllowanceCancelCmd)

	renterCmd.Flags().BoolVarP(&renterListVerbose, "verbose", "v", false, "Show additional file info such as redundancy")
	renterDownloadsCmd.Flags().BoolVarP(&renterShowHistory, "history", "H", false, "Show download history in addition to the download queue")
	renterFilesListCmd.Flags().BoolVarP(&renterListVerbose, "verbose", "v", false, "Show additional file info such as redundancy")
	renterExportCmd.AddCommand(renterExportContractTxnsCmd)

	root.AddCommand(gatewayCmd)
	gatewayCmd.AddCommand(gatewayConnectCmd, gatewayDisconnectCmd, gatewayAddressCmd, gatewayListCmd)

	root.AddCommand(consensusCmd)

	root.AddCommand(bashcomplCmd)
	root.AddCommand(mangenCmd)

	// Check if the api password environment variable is set.
	apiPassword := os.Getenv("SIA_API_PASSWORD")
	if apiPassword != "" {
		fmt.Println("Using SIA_API_PASSWORD environment variable")
	}
	// initialize client
	root.PersistentFlags().StringVarP(&httpClient.Address, "addr", "a", "localhost:9980", "which host/port to communicate with (i.e. the host/port siad is listening on)")
	root.PersistentFlags().StringVarP(&httpClient.Password, "apipassword", "", apiPassword, "the password for the API's http authentication")
	root.PersistentFlags().StringVarP(&httpClient.UserAgent, "useragent", "", "Sia-Agent", "the useragent used by siac to connect to the daemon's API")

	// run
	if err := root.Execute(); err != nil {
		// Since no commands return errors (all commands set Command.Run instead of
		// Command.RunE), Command.Execute() should only return an error on an
		// invalid command or flag. Therefore Command.Usage() was called (assuming
		// Command.SilenceUsage is false) and we should exit with exitCodeUsage.
		os.Exit(exitCodeUsage)
	}
}<|MERGE_RESOLUTION|>--- conflicted
+++ resolved
@@ -13,21 +13,13 @@
 
 var (
 	// Flags.
-<<<<<<< HEAD
-	hostVerbose       bool // display additional host info
-	initForce         bool // destroy and reencrypt the wallet on init if it already exists
-	initPassword      bool // supply a custom password when creating a wallet
-	renterListVerbose bool // Show additional info about uploaded files.
-	renterShowHistory bool // Show download history in addition to download queue.
-	walletSignRaw     bool   // Print signed transaction in base64-encoded binary.
-=======
 	hostContractOutputType string // output type for host contracts
 	hostVerbose            bool   // display additional host info
 	initForce              bool   // destroy and reencrypt the wallet on init if it already exists
 	initPassword           bool   // supply a custom password when creating a wallet
 	renterListVerbose      bool   // Show additional info about uploaded files.
 	renterShowHistory      bool   // Show download history in addition to download queue.
->>>>>>> 2c240654
+	walletSignRaw     bool   // Print signed transaction in base64-encoded binary.
 )
 
 var (
