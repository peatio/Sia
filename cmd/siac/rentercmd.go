--- conflicted
+++ resolved
@@ -2297,14 +2297,8 @@
 		SiaPath: siaPath,
 
 		FileMetadata: modules.LinkfileMetadata{
-<<<<<<< HEAD
-			Name:       sourceName,
-			Mode:       fi.Mode(),
-			CreateTime: time.Now().Unix(),
-=======
 			Filename:   sourceName,
 			Mode:       fi.Mode(),
->>>>>>> a0cd35ed
 		},
 
 		Reader: file,
