--- conflicted
+++ resolved
@@ -12,15 +12,6 @@
 # pkgs changes which packages the makefile calls operate on. run changes which
 # tests are run during testing.
 run = .
-<<<<<<< HEAD
-pkgs = ./build ./cmd/siac ./cmd/siad ./compatibility ./crypto ./encoding ./modules ./modules/consensus ./modules/explorer \
-       ./modules/gateway ./modules/host ./modules/host/contractmanager ./modules/renter ./modules/renter/contractor       \
-       ./modules/renter/hostdb ./modules/renter/hostdb/hosttree ./modules/renter/proto ./modules/renter/siadir            \
-       ./modules/renter/siafile ./modules/miner ./modules/wallet ./modules/transactionpool ./node ./node/api ./persist    \
-       ./siatest/renter/contractor ./siatest/renter/hostdb ./siatest/renterhost ./siatest/transactionpool                 \
-       ./siatest ./siatest/consensus ./siatest/daemon ./siatest/gateway ./siatest/host ./siatest/miner ./siatest/renter   \
-       ./siatest/wallet ./node/api/server ./sync ./types ./types/typesutil
-=======
 cpkg = ./modules/renter
 pkgs = ./build ./cmd/siac ./cmd/siad ./compatibility ./crypto ./encoding ./modules ./modules/consensus ./modules/explorer  \
        ./modules/gateway ./modules/host ./modules/host/contractmanager ./modules/renter ./modules/renter/contractor        \
@@ -30,7 +21,6 @@
        ./siatest/renter/contractor ./siatest/renter/hostdb ./siatest/renterhost ./siatest/transactionpool ./siatest/wallet \
        ./node/api/server ./sync ./types ./types/typesutil
 utils = ./cmd/sia-node-scanner 
->>>>>>> b68e9bea
 
 # fmt calls go fmt on all packages and utils.
 fmt:
