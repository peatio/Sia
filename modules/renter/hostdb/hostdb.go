// Package hostdb provides a HostDB object that implements the renter.hostDB
// interface. The blockchain is scanned for host announcements and hosts that
// are found get added to the host database. The database continually scans the
// set of hosts it has found and updates who is online.
package hostdb

import (
	"errors"
	"fmt"
	"os"
	"path/filepath"
	"sync"
	"time"

	"github.com/NebulousLabs/Sia/modules"
	"github.com/NebulousLabs/Sia/modules/renter/hostdb/hosttree"
	"github.com/NebulousLabs/Sia/persist"
	siasync "github.com/NebulousLabs/Sia/sync"
	"github.com/NebulousLabs/Sia/types"
)

var (
	// ErrInitialScanIncomplete is returned whenever an operation is not
	// allowed to be executed before the initial host scan has finished.
	ErrInitialScanIncomplete = errors.New("initial hostdb scan is not yet completed")
	errNilCS                 = errors.New("cannot create hostdb with nil consensus set")
	errNilGateway            = errors.New("cannot create hostdb with nil gateway")
)

// The HostDB is a database of potential hosts. It assigns a weight to each
// host based on their hosting parameters, and then can select hosts at random
// for uploading files.
type HostDB struct {
	// dependencies
	cs         modules.ConsensusSet
	deps       modules.Dependencies
	gateway    modules.Gateway
	log        *persist.Logger
	mu         sync.RWMutex
	persistDir string
	tg         siasync.ThreadGroup

	// The hostTree is the root node of the tree that organizes hosts by
	// weight. The tree is necessary for selecting weighted hosts at
	// random.
	hostTree *hosttree.HostTree

	// the scanPool is a set of hosts that need to be scanned. There are a
	// handful of goroutines constantly waiting on the channel for hosts to
	// scan. The scan map is used to prevent duplicates from entering the scan
	// pool.
<<<<<<< HEAD
	successfulScans    uint64
	initialScanTimeout time.Duration
	scanList           []modules.HostDBEntry
	scanMap            map[string]struct{}
	scanWait           bool
	scanningThreads    int
=======
	initialScanComplete bool
	scanList            []modules.HostDBEntry
	scanMap             map[string]struct{}
	scanWait            bool
	scanningThreads     int
>>>>>>> 514bba61

	blockHeight types.BlockHeight
	lastChange  modules.ConsensusChangeID
}

// New returns a new HostDB.
func New(g modules.Gateway, cs modules.ConsensusSet, persistDir string) (*HostDB, error) {
	// Check for nil inputs.
	if g == nil {
		return nil, errNilGateway
	}
	if cs == nil {
		return nil, errNilCS
	}
	// Create HostDB using production dependencies.
	return NewCustomHostDB(g, cs, persistDir, modules.ProdDependencies)
}

// NewCustomHostDB creates a HostDB using the provided dependencies. It loads the old
// persistence data, spawns the HostDB's scanning threads, and subscribes it to
// the consensusSet.
func NewCustomHostDB(g modules.Gateway, cs modules.ConsensusSet, persistDir string, deps modules.Dependencies) (*HostDB, error) {
	// Create the HostDB object.
	hdb := &HostDB{
		cs:         cs,
		deps:       deps,
		gateway:    g,
		persistDir: persistDir,

		scanMap: make(map[string]struct{}),
	}

	// Create the persist directory if it does not yet exist.
	err := os.MkdirAll(persistDir, 0700)
	if err != nil {
		return nil, err
	}

	// Create the logger.
	logger, err := persist.NewFileLogger(filepath.Join(persistDir, "hostdb.log"))
	if err != nil {
		return nil, err
	}
	hdb.log = logger
	hdb.tg.AfterStop(func() {
		if err := hdb.log.Close(); err != nil {
			// Resort to println as the logger is in an uncertain state.
			fmt.Println("Failed to close the hostdb logger:", err)
		}
	})

	// The host tree is used to manage hosts and query them at random.
	hdb.hostTree = hosttree.New(hdb.calculateHostWeight)

	// Load the prior persistence structures.
	hdb.mu.Lock()
	err = hdb.load()
	hdb.mu.Unlock()
	if err != nil && !os.IsNotExist(err) {
		return nil, err
	}
	hdb.tg.AfterStop(func() {
		hdb.mu.Lock()
		err := hdb.saveSync()
		hdb.mu.Unlock()
		if err != nil {
			hdb.log.Println("Unable to save the hostdb:", err)
		}
	})

	// Loading is complete, establish the save loop.
	go hdb.threadedSaveLoop()

	// Don't perform the remaining startup in the presence of a quitAfterLoad
	// disruption.
	if hdb.deps.Disrupt("quitAfterLoad") {
		return hdb, nil
	}

	// COMPATv1.1.0
	//
	// If the block height has loaded as zero, the most recent consensus change
	// needs to be set to perform a full rescan. This will also help the hostdb
	// to pick up any hosts that it has incorrectly dropped in the past.
	hdb.mu.Lock()
	if hdb.blockHeight == 0 {
		hdb.lastChange = modules.ConsensusChangeBeginning
	}
	hdb.mu.Unlock()

	err = cs.ConsensusSetSubscribe(hdb, hdb.lastChange, hdb.tg.StopChan())
	if err == modules.ErrInvalidConsensusChangeID {
		// Subscribe again using the new ID. This will cause a triggered scan
		// on all of the hosts, but that should be acceptable.
		hdb.mu.Lock()
		hdb.blockHeight = 0
		hdb.lastChange = modules.ConsensusChangeBeginning
		hdb.mu.Unlock()
		err = cs.ConsensusSetSubscribe(hdb, hdb.lastChange, hdb.tg.StopChan())
	}
	if err != nil {
		return nil, errors.New("hostdb subscription failed: " + err.Error())
	}
	hdb.tg.OnStop(func() {
		cs.Unsubscribe(hdb)
	})

	// Spawn the scan loop during production, but allow it to be disrupted
	// during testing. Primary reason is so that we can fill the hostdb with
	// fake hosts and not have them marked as offline as the scanloop operates.
	if !hdb.deps.Disrupt("disableScanLoop") {
		go hdb.threadedScan()
	} else {
		hdb.initialScanComplete = true
	}

	return hdb, nil
}

// ActiveHosts returns a list of hosts that are currently online, sorted by
// weight.
func (hdb *HostDB) ActiveHosts() (activeHosts []modules.HostDBEntry) {
	allHosts := hdb.hostTree.All()
	for _, entry := range allHosts {
		if len(entry.ScanHistory) == 0 {
			continue
		}
		if !entry.ScanHistory[len(entry.ScanHistory)-1].Success {
			continue
		}
		if !entry.AcceptingContracts {
			continue
		}
		activeHosts = append(activeHosts, entry)
	}
	return activeHosts
}

// AllHosts returns all of the hosts known to the hostdb, including the
// inactive ones.
func (hdb *HostDB) AllHosts() (allHosts []modules.HostDBEntry) {
	return hdb.hostTree.All()
}

// AverageContractPrice returns the average price of a host.
func (hdb *HostDB) AverageContractPrice() (totalPrice types.Currency) {
	sampleSize := 32
	hosts := hdb.hostTree.SelectRandom(sampleSize, nil)
	if len(hosts) == 0 {
		return totalPrice
	}
	for _, host := range hosts {
		totalPrice = totalPrice.Add(host.ContractPrice)
	}
	return totalPrice.Div64(uint64(len(hosts)))
}

// Close closes the hostdb, terminating its scanning threads
func (hdb *HostDB) Close() error {
	return hdb.tg.Stop()
}

// Host returns the HostSettings associated with the specified NetAddress. If
// no matching host is found, Host returns false.
func (hdb *HostDB) Host(spk types.SiaPublicKey) (modules.HostDBEntry, bool) {
	host, exists := hdb.hostTree.Select(spk)
	if !exists {
		return host, exists
	}
	hdb.mu.RLock()
	updateHostHistoricInteractions(&host, hdb.blockHeight)
	hdb.mu.RUnlock()
	return host, exists
}

// RandomHosts implements the HostDB interface's RandomHosts() method. It takes
// a number of hosts to return, and a slice of netaddresses to ignore, and
// returns a slice of entries.
func (hdb *HostDB) RandomHosts(n int, excludeKeys []types.SiaPublicKey) ([]modules.HostDBEntry, error) {
	hdb.mu.RLock()
	initialScanComplete := hdb.initialScanComplete
	hdb.mu.RUnlock()
	if !initialScanComplete {
		return []modules.HostDBEntry{}, ErrInitialScanIncomplete
	}
	return hdb.hostTree.SelectRandom(n, excludeKeys), nil
}<|MERGE_RESOLUTION|>--- conflicted
+++ resolved
@@ -49,20 +49,13 @@
 	// handful of goroutines constantly waiting on the channel for hosts to
 	// scan. The scan map is used to prevent duplicates from entering the scan
 	// pool.
-<<<<<<< HEAD
-	successfulScans    uint64
-	initialScanTimeout time.Duration
-	scanList           []modules.HostDBEntry
-	scanMap            map[string]struct{}
-	scanWait           bool
-	scanningThreads    int
-=======
+	successfulScans     uint64
 	initialScanComplete bool
+	initialScanTimeout  time.Duration
 	scanList            []modules.HostDBEntry
 	scanMap             map[string]struct{}
 	scanWait            bool
 	scanningThreads     int
->>>>>>> 514bba61
 
 	blockHeight types.BlockHeight
 	lastChange  modules.ConsensusChangeID
