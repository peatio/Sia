package siadir

import (
<<<<<<< HEAD
	"encoding/json"
	"io/ioutil"
	"os"
	"path/filepath"
=======
>>>>>>> a4f1e519
	"sync"
	"time"

	"gitlab.com/NebulousLabs/writeaheadlog"

	"gitlab.com/NebulousLabs/Sia/modules"
)

type (
	// SiaDir contains the metadata information about a renter directory
	SiaDir struct {
		metadata Metadata

		// path is the path of the SiaDir folder.
		path string

		// Utility fields
		deleted bool
		deps    modules.Dependencies
		mu      sync.Mutex
		wal     *writeaheadlog.WAL
	}

	// Metadata is the metadata that is saved to disk as a .siadir file
	Metadata struct {
		// For each field in the metadata there is an aggregate value and a
		// siadir specific value. If a field has the aggregate prefix it means
		// that the value takes into account all the siafiles and siadirs in the
		// sub tree. The definition of aggregate and siadir specific values is
		// otherwise the same.
		//
		// Health is the health of the most in need siafile that is not stuck
		//
		// LastHealthCheckTime is the oldest LastHealthCheckTime of any of the
		// siafiles in the siadir and is the last time the health was calculated
		// by the health loop
		//
		// MinRedundancy is the minimum redundancy of any of the siafiles in the
		// siadir
		//
		// ModTime is the last time any of the siafiles in the siadir was
		// updated
		//
		// NumFiles is the total number of siafiles in a siadir
		//
		// NumStuckChunks is the sum of all the Stuck Chunks of any of the
		// siafiles in the siadir
		//
		// NumSubDirs is the number of sub-siadirs in a siadir
		//
		// Size is the total amount of data stored in the siafiles of the siadir
		//
		// StuckHealth is the health of the most in need siafile in the siadir,
		// stuck or not stuck

		// The following fields are aggregate values of the siadir. These values are
		// the totals of the siadir and any sub siadirs, or are calculated based on
		// all the values in the subtree
		AggregateHealth              float64   `json:"aggregatehealth"`
		AggregateLastHealthCheckTime time.Time `json:"aggregatelasthealthchecktime"`
		AggregateMinRedundancy       float64   `json:"aggregateminredundancy"`
		AggregateModTime             time.Time `json:"aggregatemodtime"`
		AggregateNumFiles            uint64    `json:"aggregatenumfiles"`
		AggregateNumStuckChunks      uint64    `json:"aggregatenumstuckchunks"`
		AggregateNumSubDirs          uint64    `json:"aggregatenumsubdirs"`
		AggregateSize                uint64    `json:"aggregatesize"`
		AggregateStuckHealth         float64   `json:"aggregatestuckhealth"`

		// The following fields are information specific to the siadir that is not
		// an aggregate of the entire sub directory tree
		Health              float64   `json:"health"`
		LastHealthCheckTime time.Time `json:"lasthealthchecktime"`
		MinRedundancy       float64   `json:"minredundancy"`
		ModTime             time.Time `json:"modtime"`
		NumFiles            uint64    `json:"numfiles"`
		NumStuckChunks      uint64    `json:"numstuckchunks"`
		NumSubDirs          uint64    `json:"numsubdirs"`
		Size                uint64    `json:"size"`
		StuckHealth         float64   `json:"stuckhealth"`
	}
)

<<<<<<< HEAD
// DirReader is a helper type that allows reading a raw .siadir from disk while
// keeping the file in memory locked.
type DirReader struct {
	f  *os.File
	sd *SiaDir
}

// Close closes the underlying file.
func (sdr *DirReader) Close() error {
	sdr.sd.mu.Unlock()
	return sdr.f.Close()
}

// Read calls Read on the underlying file.
func (sdr *DirReader) Read(b []byte) (int, error) {
	return sdr.f.Read(b)
}

// Stat returns the FileInfo of the underlying file.
func (sdr *DirReader) Stat() (os.FileInfo, error) {
	return sdr.f.Stat()
}

// New creates a new directory in the renter directory and makes sure there is a
// metadata file in the directory and creates one as needed. This method will
// also make sure that all the parent directories are created and have metadata
// files as well and will return the SiaDir containing the information for the
// directory that matches the siaPath provided
func New(path, rootPath string, wal *writeaheadlog.WAL) (*SiaDir, error) {
	// Create path to directory and ensure path contains all metadata
	updates, err := createDirMetadataAll(path, rootPath)
	if err != nil {
		return nil, err
	}

	// Create metadata for directory
	md, update, err := createDirMetadata(path)
	if err != nil {
		return nil, err
	}

	// Create SiaDir
	sd := &SiaDir{
		metadata: md,
		deps:     modules.ProdDependencies,
		path:     path,
		wal:      wal,
	}

	return sd, managedCreateAndApplyTransaction(wal, append(updates, update)...)
}

// createDirMetadata makes sure there is a metadata file in the directory and
// creates one as needed
func createDirMetadata(path string) (Metadata, writeaheadlog.Update, error) {
	// Check if metadata file exists
	_, err := os.Stat(filepath.Join(path, modules.SiaDirExtension))
	if !os.IsNotExist(err) {
		return Metadata{}, writeaheadlog.Update{}, os.ErrExist
	}

	// Initialize metadata, set Health and StuckHealth to DefaultDirHealth so
	// empty directories won't be viewed as being the most in need. Initialize
	// ModTimes.
	md := Metadata{
		AggregateHealth:      DefaultDirHealth,
		AggregateModTime:     time.Now(),
		AggregateStuckHealth: DefaultDirHealth,

		Health:      DefaultDirHealth,
		ModTime:     time.Now(),
		StuckHealth: DefaultDirHealth,
	}
	path = filepath.Join(path, modules.SiaDirExtension)
	update, err := createMetadataUpdate(path, md)
	return md, update, err
}

// loadSiaDirMetadata loads the directory metadata from disk.
func loadSiaDirMetadata(path string, deps modules.Dependencies) (md Metadata, err error) {
	// Open the file.
	file, err := deps.Open(path)
	if err != nil {
		return Metadata{}, err
	}
	defer file.Close()

	// Read the file
	bytes, err := ioutil.ReadAll(file)
	if err != nil {
		return Metadata{}, err
	}

	// Parse the json object.
	err = json.Unmarshal(bytes, &md)
	return
}

// LoadSiaDir loads the directory metadata from disk
func LoadSiaDir(path string, deps modules.Dependencies, wal *writeaheadlog.WAL) (sd *SiaDir, err error) {
	sd = &SiaDir{
		deps: deps,
		path: path,
		wal:  wal,
	}
	sd.metadata, err = loadSiaDirMetadata(filepath.Join(path, modules.SiaDirExtension), modules.ProdDependencies)
	return sd, err
}

// delete removes the directory from disk and marks it as deleted. Once the directory is
// deleted, attempting to access the directory will return an error.
func (sd *SiaDir) delete() error {
	update := sd.createDeleteUpdate()
	err := sd.createAndApplyTransaction(update)
	sd.deleted = true
	return err
}

// Rename renames the SiaDir to targetPath.
func (sd *SiaDir) rename(targetPath string) error {
	err := os.Rename(sd.path, targetPath)
	if os.IsExist(err) {
		return ErrPathOverload
	}
	if err != nil {
		return err
	}
	sd.path = targetPath
	return nil
}

// Rename renames the SiaDir to targetPath.
func (sd *SiaDir) Rename(targetPath string) error {
	sd.mu.Lock()
	defer sd.mu.Unlock()
	return sd.rename(targetPath)
}

// SetPath sets the path field of the dir.
func (sd *SiaDir) SetPath(targetPath string) {
	sd.mu.Lock()
	defer sd.mu.Unlock()
	sd.path = targetPath
}

// Delete removes the directory from disk and marks it as deleted. Once the directory is
// deleted, attempting to access the directory will return an error.
func (sd *SiaDir) Delete() error {
	sd.mu.Lock()
	defer sd.mu.Unlock()
	return sd.delete()
}

=======
>>>>>>> a4f1e519
// Deleted returns the deleted field of the siaDir
func (sd *SiaDir) Deleted() bool {
	sd.mu.Lock()
	defer sd.mu.Unlock()
	return sd.deleted
}

<<<<<<< HEAD
// DirReader creates a io.ReadCloser that can be used to read the raw SiaDir
// from disk.
func (sd *SiaDir) DirReader() (*DirReader, error) {
	sd.mu.Lock()
	if sd.deleted {
		sd.mu.Unlock()
		return nil, errors.New("can't copy deleted SiaDir")
	}
	// Open file.
	path := filepath.Join(sd.path, modules.SiaDirExtension)
	f, err := os.Open(path)
	if err != nil {
		sd.mu.Unlock()
		return nil, err
	}
	return &DirReader{
		sd: sd,
		f:  f,
	}, nil
}

=======
>>>>>>> a4f1e519
// Metadata returns the metadata of the SiaDir
func (sd *SiaDir) Metadata() Metadata {
	sd.mu.Lock()
	defer sd.mu.Unlock()
	return sd.metadata
}

// Path returns the SiaPath of the SiaDir
func (sd *SiaDir) Path() string {
	sd.mu.Lock()
	defer sd.mu.Unlock()
<<<<<<< HEAD
	return sd.path
}

// UpdateMetadata updates the SiaDir metadata on disk
func (sd *SiaDir) UpdateMetadata(metadata Metadata) error {
	sd.mu.Lock()
	defer sd.mu.Unlock()
	sd.metadata.AggregateHealth = metadata.AggregateHealth
	sd.metadata.AggregateLastHealthCheckTime = metadata.AggregateLastHealthCheckTime
	sd.metadata.AggregateMinRedundancy = metadata.AggregateMinRedundancy
	sd.metadata.AggregateModTime = metadata.AggregateModTime
	sd.metadata.AggregateNumFiles = metadata.AggregateNumFiles
	sd.metadata.AggregateNumStuckChunks = metadata.AggregateNumStuckChunks
	sd.metadata.AggregateNumSubDirs = metadata.AggregateNumSubDirs
	sd.metadata.AggregateSize = metadata.AggregateSize
	sd.metadata.AggregateStuckHealth = metadata.AggregateStuckHealth

	sd.metadata.Health = metadata.Health
	sd.metadata.LastHealthCheckTime = metadata.LastHealthCheckTime
	sd.metadata.MinRedundancy = metadata.MinRedundancy
	sd.metadata.ModTime = metadata.ModTime
	sd.metadata.NumFiles = metadata.NumFiles
	sd.metadata.NumStuckChunks = metadata.NumStuckChunks
	sd.metadata.NumSubDirs = metadata.NumSubDirs
	sd.metadata.Size = metadata.Size
	sd.metadata.StuckHealth = metadata.StuckHealth
	return sd.saveDir()
=======
	return sd.siaPath
>>>>>>> a4f1e519
}<|MERGE_RESOLUTION|>--- conflicted
+++ resolved
@@ -1,13 +1,6 @@
 package siadir
 
 import (
-<<<<<<< HEAD
-	"encoding/json"
-	"io/ioutil"
-	"os"
-	"path/filepath"
-=======
->>>>>>> a4f1e519
 	"sync"
 	"time"
 
@@ -90,162 +83,6 @@
 	}
 )
 
-<<<<<<< HEAD
-// DirReader is a helper type that allows reading a raw .siadir from disk while
-// keeping the file in memory locked.
-type DirReader struct {
-	f  *os.File
-	sd *SiaDir
-}
-
-// Close closes the underlying file.
-func (sdr *DirReader) Close() error {
-	sdr.sd.mu.Unlock()
-	return sdr.f.Close()
-}
-
-// Read calls Read on the underlying file.
-func (sdr *DirReader) Read(b []byte) (int, error) {
-	return sdr.f.Read(b)
-}
-
-// Stat returns the FileInfo of the underlying file.
-func (sdr *DirReader) Stat() (os.FileInfo, error) {
-	return sdr.f.Stat()
-}
-
-// New creates a new directory in the renter directory and makes sure there is a
-// metadata file in the directory and creates one as needed. This method will
-// also make sure that all the parent directories are created and have metadata
-// files as well and will return the SiaDir containing the information for the
-// directory that matches the siaPath provided
-func New(path, rootPath string, wal *writeaheadlog.WAL) (*SiaDir, error) {
-	// Create path to directory and ensure path contains all metadata
-	updates, err := createDirMetadataAll(path, rootPath)
-	if err != nil {
-		return nil, err
-	}
-
-	// Create metadata for directory
-	md, update, err := createDirMetadata(path)
-	if err != nil {
-		return nil, err
-	}
-
-	// Create SiaDir
-	sd := &SiaDir{
-		metadata: md,
-		deps:     modules.ProdDependencies,
-		path:     path,
-		wal:      wal,
-	}
-
-	return sd, managedCreateAndApplyTransaction(wal, append(updates, update)...)
-}
-
-// createDirMetadata makes sure there is a metadata file in the directory and
-// creates one as needed
-func createDirMetadata(path string) (Metadata, writeaheadlog.Update, error) {
-	// Check if metadata file exists
-	_, err := os.Stat(filepath.Join(path, modules.SiaDirExtension))
-	if !os.IsNotExist(err) {
-		return Metadata{}, writeaheadlog.Update{}, os.ErrExist
-	}
-
-	// Initialize metadata, set Health and StuckHealth to DefaultDirHealth so
-	// empty directories won't be viewed as being the most in need. Initialize
-	// ModTimes.
-	md := Metadata{
-		AggregateHealth:      DefaultDirHealth,
-		AggregateModTime:     time.Now(),
-		AggregateStuckHealth: DefaultDirHealth,
-
-		Health:      DefaultDirHealth,
-		ModTime:     time.Now(),
-		StuckHealth: DefaultDirHealth,
-	}
-	path = filepath.Join(path, modules.SiaDirExtension)
-	update, err := createMetadataUpdate(path, md)
-	return md, update, err
-}
-
-// loadSiaDirMetadata loads the directory metadata from disk.
-func loadSiaDirMetadata(path string, deps modules.Dependencies) (md Metadata, err error) {
-	// Open the file.
-	file, err := deps.Open(path)
-	if err != nil {
-		return Metadata{}, err
-	}
-	defer file.Close()
-
-	// Read the file
-	bytes, err := ioutil.ReadAll(file)
-	if err != nil {
-		return Metadata{}, err
-	}
-
-	// Parse the json object.
-	err = json.Unmarshal(bytes, &md)
-	return
-}
-
-// LoadSiaDir loads the directory metadata from disk
-func LoadSiaDir(path string, deps modules.Dependencies, wal *writeaheadlog.WAL) (sd *SiaDir, err error) {
-	sd = &SiaDir{
-		deps: deps,
-		path: path,
-		wal:  wal,
-	}
-	sd.metadata, err = loadSiaDirMetadata(filepath.Join(path, modules.SiaDirExtension), modules.ProdDependencies)
-	return sd, err
-}
-
-// delete removes the directory from disk and marks it as deleted. Once the directory is
-// deleted, attempting to access the directory will return an error.
-func (sd *SiaDir) delete() error {
-	update := sd.createDeleteUpdate()
-	err := sd.createAndApplyTransaction(update)
-	sd.deleted = true
-	return err
-}
-
-// Rename renames the SiaDir to targetPath.
-func (sd *SiaDir) rename(targetPath string) error {
-	err := os.Rename(sd.path, targetPath)
-	if os.IsExist(err) {
-		return ErrPathOverload
-	}
-	if err != nil {
-		return err
-	}
-	sd.path = targetPath
-	return nil
-}
-
-// Rename renames the SiaDir to targetPath.
-func (sd *SiaDir) Rename(targetPath string) error {
-	sd.mu.Lock()
-	defer sd.mu.Unlock()
-	return sd.rename(targetPath)
-}
-
-// SetPath sets the path field of the dir.
-func (sd *SiaDir) SetPath(targetPath string) {
-	sd.mu.Lock()
-	defer sd.mu.Unlock()
-	sd.path = targetPath
-}
-
-// Delete removes the directory from disk and marks it as deleted. Once the directory is
-// deleted, attempting to access the directory will return an error.
-func (sd *SiaDir) Delete() error {
-	sd.mu.Lock()
-	defer sd.mu.Unlock()
-	return sd.delete()
-}
-
-=======
->>>>>>> a4f1e519
 // Deleted returns the deleted field of the siaDir
 func (sd *SiaDir) Deleted() bool {
 	sd.mu.Lock()
@@ -253,30 +90,6 @@
 	return sd.deleted
 }
 
-<<<<<<< HEAD
-// DirReader creates a io.ReadCloser that can be used to read the raw SiaDir
-// from disk.
-func (sd *SiaDir) DirReader() (*DirReader, error) {
-	sd.mu.Lock()
-	if sd.deleted {
-		sd.mu.Unlock()
-		return nil, errors.New("can't copy deleted SiaDir")
-	}
-	// Open file.
-	path := filepath.Join(sd.path, modules.SiaDirExtension)
-	f, err := os.Open(path)
-	if err != nil {
-		sd.mu.Unlock()
-		return nil, err
-	}
-	return &DirReader{
-		sd: sd,
-		f:  f,
-	}, nil
-}
-
-=======
->>>>>>> a4f1e519
 // Metadata returns the metadata of the SiaDir
 func (sd *SiaDir) Metadata() Metadata {
 	sd.mu.Lock()
@@ -288,35 +101,5 @@
 func (sd *SiaDir) Path() string {
 	sd.mu.Lock()
 	defer sd.mu.Unlock()
-<<<<<<< HEAD
 	return sd.path
-}
-
-// UpdateMetadata updates the SiaDir metadata on disk
-func (sd *SiaDir) UpdateMetadata(metadata Metadata) error {
-	sd.mu.Lock()
-	defer sd.mu.Unlock()
-	sd.metadata.AggregateHealth = metadata.AggregateHealth
-	sd.metadata.AggregateLastHealthCheckTime = metadata.AggregateLastHealthCheckTime
-	sd.metadata.AggregateMinRedundancy = metadata.AggregateMinRedundancy
-	sd.metadata.AggregateModTime = metadata.AggregateModTime
-	sd.metadata.AggregateNumFiles = metadata.AggregateNumFiles
-	sd.metadata.AggregateNumStuckChunks = metadata.AggregateNumStuckChunks
-	sd.metadata.AggregateNumSubDirs = metadata.AggregateNumSubDirs
-	sd.metadata.AggregateSize = metadata.AggregateSize
-	sd.metadata.AggregateStuckHealth = metadata.AggregateStuckHealth
-
-	sd.metadata.Health = metadata.Health
-	sd.metadata.LastHealthCheckTime = metadata.LastHealthCheckTime
-	sd.metadata.MinRedundancy = metadata.MinRedundancy
-	sd.metadata.ModTime = metadata.ModTime
-	sd.metadata.NumFiles = metadata.NumFiles
-	sd.metadata.NumStuckChunks = metadata.NumStuckChunks
-	sd.metadata.NumSubDirs = metadata.NumSubDirs
-	sd.metadata.Size = metadata.Size
-	sd.metadata.StuckHealth = metadata.StuckHealth
-	return sd.saveDir()
-=======
-	return sd.siaPath
->>>>>>> a4f1e519
 }