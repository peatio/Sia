--- conflicted
+++ resolved
@@ -890,21 +890,14 @@
 	}
 }
 
-<<<<<<< HEAD
 // TestUploadHeapStreamPush probes the Renter's managedPushChunkForRepair method
 // with the streamChunk type
 func TestUploadHeapStreamPush(t *testing.T) {
-=======
-// TestRenterAddChunksToHeapPanic tests that the log.Severe is triggered if
-// there is an error getting a directory from the directory heap.
-func TestRenterAddChunksToHeapPanic(t *testing.T) {
->>>>>>> 963273a5
 	if testing.Short() {
 		t.SkipNow()
 	}
 	t.Parallel()
 
-<<<<<<< HEAD
 	// Create renter
 	rt, err := newRenterTesterWithDependency(t.Name(), &dependencies.DependencySkipPrepareNextChunk{})
 	if err != nil {
@@ -1014,14 +1007,10 @@
 	t.Parallel()
 
 	// Create renter and define shorter named helper for uploadHeap
-=======
-	// Create Renter
->>>>>>> 963273a5
 	rt, err := newRenterTester(t.Name())
 	if err != nil {
 		t.Fatal(err)
 	}
-<<<<<<< HEAD
 	defer rt.renter.Close()
 	uh := &rt.renter.uploadHeap
 
@@ -1108,7 +1097,21 @@
 			t.Errorf("Chunk should have been pushed %v for test %v", test.pushAfterUpdate, test.name)
 		}
 	}
-=======
+}
+
+// TestRenterAddChunksToHeapPanic tests that the log.Severe is triggered if
+// there is an error getting a directory from the directory heap.
+func TestRenterAddChunksToHeapPanic(t *testing.T) {
+	if testing.Short() {
+		t.SkipNow()
+	}
+	t.Parallel()
+
+	// Create Renter
+	rt, err := newRenterTester(t.Name())
+	if err != nil {
+		t.Fatal(err)
+	}
 
 	// Add maxConsecutiveDirHeapFailures non existent directories to the
 	// directoryHeap
@@ -1127,7 +1130,6 @@
 
 	// Call managedAddChunksToHeap
 	rt.renter.managedAddChunksToHeap(nil)
->>>>>>> 963273a5
 }
 
 // managedBlockUntilBubblesComplete is a helper that blocks until all pending
