--- conflicted
+++ resolved
@@ -20,11 +20,8 @@
 // on the pdc. It verifies whether the returned data is properly offset to
 // include only the pieces requested by the user.
 func TestProjectDownloadChunk_finalize(t *testing.T) {
-<<<<<<< HEAD
-=======
 	t.Parallel()
 
->>>>>>> 30d99e12
 	// create a random sector
 	sectorData := fastrand.Bytes(int(modules.SectorSize))
 	sectorRoot := crypto.MerkleRoot(sectorData)
@@ -188,7 +185,6 @@
 	}
 }
 
-<<<<<<< HEAD
 // TestProjectDownloadChunk_handleJobResponse is a unit test that verifies the
 // functionality of the 'handleJobResponse' function on the ProjectDownloadChunk
 func TestProjectDownloadChunk_handleJobResponse(t *testing.T) {
@@ -225,7 +221,7 @@
 	pdc.workerSet = pcws
 	pdc.workerSet.staticChunkIndex = 0
 	pdc.dataPieces = make([][]byte, ec.NumPieces())
-	pdc.availablePieces = [][]pieceDownload{
+	pdc.availablePieces = [][]*pieceDownload{
 		{{launched: true, worker: w}},
 		{{launched: true, worker: w}},
 		{{launched: true, worker: w}},
@@ -276,7 +272,7 @@
 	// test
 	pdc.availablePieces[3] = append(
 		pdc.availablePieces[3],
-		pieceDownload{launched: true, worker: w},
+		&pieceDownload{launched: true, worker: w},
 	)
 	defer func() {
 		if r := recover(); r == nil {
@@ -286,70 +282,6 @@
 	pdc.handleJobReadResponse(success)
 }
 
-// TestGetPieceOffsetAndLen is a unit test that probes the helper function
-// getPieceOffsetAndLength
-func TestGetPieceOffsetAndLen(t *testing.T) {
-	randOff := fastrand.Uint64n(modules.SectorSize)
-	randLen := fastrand.Uint64n(modules.SectorSize)
-
-	// verify an EC that does not support partials, defaults to a segemnt size
-	// that is equal to the sectorsize
-	ec := modules.NewRSCodeDefault()
-	pieceOff, pieceLen := getPieceOffsetAndLen(ec, randOff, randLen)
-	if pieceOff != 0 || pieceLen%modules.SectorSize != 0 {
-		t.Fatal("unexpected", pieceOff, pieceLen)
-	}
-
-	// verify an EC that does support partials using the appropriate segment
-	// size and the offset are as we expect them to be
-	ec = modules.NewRSSubCodeDefault()
-	pieceOff, pieceLen = getPieceOffsetAndLen(ec, randOff, randLen)
-	if pieceOff%crypto.SegmentSize != 0 || pieceLen%crypto.SegmentSize != 0 {
-		t.Fatal("unexpected", pieceOff, pieceLen)
-	}
-
-	// verify an EC with minPieces different from 1 that supports partials
-	// encoding ensures we are reading enough data
-	dataPieces := 2
-	segmentSize := crypto.SegmentSize
-	chunkSegmentSize := uint64(dataPieces * segmentSize)
-	ec, err := modules.NewRSSubCode(2, 5, uint64(segmentSize))
-	if err != nil {
-		t.Fatal(err)
-	}
-	pieceOff, pieceLen = getPieceOffsetAndLen(ec, randOff, randLen)
-	if ((pieceOff+pieceLen)*uint64(ec.MinPieces()))%chunkSegmentSize != 0 {
-		t.Fatal("unexpected", pieceOff, pieceLen)
-	}
-
-	// verify an EC that returns a segment size of 0 is considered invalid
-	ec = &mockErasureCoder{}
-	defer func() {
-		if r := recover(); r == nil || !strings.Contains(fmt.Sprintf("%v", r), "pcws has a bad erasure coder") {
-			t.Fatal("Expected build.Critical", r)
-		}
-	}()
-	getPieceOffsetAndLen(ec, 0, 0)
-}
-
-// mockErasureCoder implements the erasure coder interface, but is an invalid
-// erasure coder that returns a 0 segmentsize. It is used to test the critical
-// that is thrown when an invalid EC is passed to 'getPieceOffsetAndLen'
-type mockErasureCoder struct{}
-
-func (mec *mockErasureCoder) NumPieces() int                       { return 10 }
-func (mec *mockErasureCoder) MinPieces() int                       { return 1 }
-func (mec *mockErasureCoder) Encode(data []byte) ([][]byte, error) { return nil, nil }
-func (mec *mockErasureCoder) Identifier() modules.ErasureCoderIdentifier {
-	return modules.ErasureCoderIdentifier("mock")
-}
-func (mec *mockErasureCoder) EncodeShards(data [][]byte) ([][]byte, error)         { return nil, nil }
-func (mec *mockErasureCoder) Reconstruct(pieces [][]byte) error                    { return nil }
-func (mec *mockErasureCoder) Recover(pieces [][]byte, n uint64, w io.Writer) error { return nil }
-func (mec *mockErasureCoder) SupportsPartialEncoding() (uint64, bool)              { return 0, true }
-func (mec *mockErasureCoder) Type() modules.ErasureCoderType {
-	return modules.ErasureCoderType{9, 9, 9, 9}
-=======
 // TestProjectDownloadChunk_launchWorker is a unit test for the 'launchWorker'
 // function on the pdc.
 func TestProjectDownloadChunk_launchWorker(t *testing.T) {
@@ -425,6 +357,52 @@
 	if numFailed != 1 {
 		t.Fatal("unexpected", numFailed)
 	}
+}
+
+// TestGetPieceOffsetAndLen is a unit test that probes the helper function
+// getPieceOffsetAndLength
+func TestGetPieceOffsetAndLen(t *testing.T) {
+	randOff := fastrand.Uint64n(modules.SectorSize)
+	randLen := fastrand.Uint64n(modules.SectorSize)
+
+	// verify an EC that does not support partials, defaults to a segemnt size
+	// that is equal to the sectorsize
+	ec := modules.NewRSCodeDefault()
+	pieceOff, pieceLen := getPieceOffsetAndLen(ec, randOff, randLen)
+	if pieceOff != 0 || pieceLen%modules.SectorSize != 0 {
+		t.Fatal("unexpected", pieceOff, pieceLen)
+	}
+
+	// verify an EC that does support partials using the appropriate segment
+	// size and the offset are as we expect them to be
+	ec = modules.NewRSSubCodeDefault()
+	pieceOff, pieceLen = getPieceOffsetAndLen(ec, randOff, randLen)
+	if pieceOff%crypto.SegmentSize != 0 || pieceLen%crypto.SegmentSize != 0 {
+		t.Fatal("unexpected", pieceOff, pieceLen)
+	}
+
+	// verify an EC with minPieces different from 1 that supports partials
+	// encoding ensures we are reading enough data
+	dataPieces := 2
+	segmentSize := crypto.SegmentSize
+	chunkSegmentSize := uint64(dataPieces * segmentSize)
+	ec, err := modules.NewRSSubCode(2, 5, uint64(segmentSize))
+	if err != nil {
+		t.Fatal(err)
+	}
+	pieceOff, pieceLen = getPieceOffsetAndLen(ec, randOff, randLen)
+	if ((pieceOff+pieceLen)*uint64(ec.MinPieces()))%chunkSegmentSize != 0 {
+		t.Fatal("unexpected", pieceOff, pieceLen)
+	}
+
+	// verify an EC that returns a segment size of 0 is considered invalid
+	ec = &mockErasureCoder{}
+	defer func() {
+		if r := recover(); r == nil || !strings.Contains(fmt.Sprintf("%v", r), "pcws has a bad erasure coder") {
+			t.Fatal("Expected build.Critical", r)
+		}
+	}()
+	getPieceOffsetAndLen(ec, 0, 0)
 }
 
 // mockWorker is a helper function that returns a worker with a pricetable
@@ -441,5 +419,23 @@
 	worker.staticJobReadQueue.weightedJobTime64k = float64(time.Second)
 	worker.staticJobReadQueue.weightedJobsCompleted64k = jobsCompleted
 	return worker
->>>>>>> 30d99e12
+}
+
+// mockErasureCoder implements the erasure coder interface, but is an invalid
+// erasure coder that returns a 0 segmentsize. It is used to test the critical
+// that is thrown when an invalid EC is passed to 'getPieceOffsetAndLen'
+type mockErasureCoder struct{}
+
+func (mec *mockErasureCoder) NumPieces() int                       { return 10 }
+func (mec *mockErasureCoder) MinPieces() int                       { return 1 }
+func (mec *mockErasureCoder) Encode(data []byte) ([][]byte, error) { return nil, nil }
+func (mec *mockErasureCoder) Identifier() modules.ErasureCoderIdentifier {
+	return modules.ErasureCoderIdentifier("mock")
+}
+func (mec *mockErasureCoder) EncodeShards(data [][]byte) ([][]byte, error)         { return nil, nil }
+func (mec *mockErasureCoder) Reconstruct(pieces [][]byte) error                    { return nil }
+func (mec *mockErasureCoder) Recover(pieces [][]byte, n uint64, w io.Writer) error { return nil }
+func (mec *mockErasureCoder) SupportsPartialEncoding() (uint64, bool)              { return 0, true }
+func (mec *mockErasureCoder) Type() modules.ErasureCoderType {
+	return modules.ErasureCoderType{9, 9, 9, 9}
 }