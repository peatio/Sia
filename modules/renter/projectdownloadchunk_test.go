package renter

import (
	"bytes"
	"context"
	"errors"
	"testing"
	"time"

	"gitlab.com/NebulousLabs/Sia/crypto"
	"gitlab.com/NebulousLabs/Sia/modules"
	"gitlab.com/NebulousLabs/Sia/types"
	"gitlab.com/NebulousLabs/fastrand"
)

// TestProjectDownloadChunkFinalize is a unit test for the 'finalize' function
// on the pdc. It verifies whether the returned data is properly offset to
// include only the pieces requested by the user.
func TestProjectDownloadChunkFinalize(t *testing.T) {
	// create a random sector
	sectorData := fastrand.Bytes(int(modules.SectorSize))
	sectorRoot := crypto.MerkleRoot(sectorData)

	// create an EC and a passhtrough cipher key
	ec := modules.NewRSSubCodeDefault()
	ck, err := crypto.NewSiaKey(crypto.TypePlain, nil)
	if err != nil {
		t.Fatal(err)
	}

	// RS encode the data
	pieces, err := ec.Encode(sectorData)
	if err != nil {
		t.Fatal(err)
	}

	// create PCWS manually
	pcws := &projectChunkWorkerSet{
		staticChunkIndex:   0,
		staticErasureCoder: ec,
		staticMasterKey:    ck,
		staticPieceRoots:   []crypto.Hash{sectorRoot},

		staticCtx:    context.Background(),
		staticRenter: new(Renter),
	}

	// download a random amount of data at random offset
	length := (fastrand.Uint64n(5) + 1) * crypto.SegmentSize
	offset := fastrand.Uint64n(modules.SectorSize - length)
	pieceOffset, pieceLength := getPieceOffsetAndLen(ec, offset, length)

	// create PDC manually
	responseChan := make(chan *downloadResponse, 1)
	pdc := &projectDownloadChunk{
		offsetInChunk: offset,
		lengthInChunk: length,

		pieceOffset: pieceOffset,
		pieceLength: pieceLength,

		dataPieces: pieces,

		downloadResponseChan: responseChan,
		workerSet:            pcws,
	}

	// call finalize
	pdc.finalize()

	// verify the download
	downloadResponse := <-responseChan
	if downloadResponse.err != nil {
		t.Fatal("unexpected error", downloadResponse.err)
	}
	if !bytes.Equal(downloadResponse.data, sectorData[offset:offset+length]) {
		t.Log(downloadResponse.data, "length:", len(downloadResponse.data))
		t.Log(sectorData[offset:offset+length], "length:", len(sectorData[offset:offset+length]))
		t.Fatal("unexpected data")
	}
}

// TestProjectDownloadChunkFinished is a unit test for the 'finished' function
// on the pdc. It verifies whether the hopeful and completed pieces are properly
// counted and whether the return values are correct.
func TestProjectDownloadChunkFinished(t *testing.T) {
	// create an EC
	ec, err := modules.NewRSCode(3, 9)
	if err != nil {
		t.Fatal(err)
	}

	// create a passhtrough cipher key
	ck, err := crypto.NewSiaKey(crypto.TypePlain, nil)
	if err != nil {
		t.Fatal(err)
	}

	// create PCWS manually
	pcws := &projectChunkWorkerSet{
		staticChunkIndex:   0,
		staticErasureCoder: ec,
		staticMasterKey:    ck,
		staticPieceRoots:   []crypto.Hash{},

		staticCtx:    context.Background(),
		staticRenter: new(Renter),
	}

	// create PDC manually - only the essentials
	pdc := &projectDownloadChunk{workerSet: pcws}

	// mock unresolved state with hope of successful download
<<<<<<< HEAD
	pdc.availablePieces = make([][]*pieceDownload, 0)
	pdc.workersRemaining = 4
=======
	pdc.availablePieces = make([][]pieceDownload, 0)
	pdc.unresolvedWorkersRemaining = 4
>>>>>>> 68c2a315
	finished, err := pdc.finished()
	if err != nil {
		t.Fatal("unexpected error", err)
	}
	if finished {
		t.Fatal("unexpected")
	}

	// mock one completed piece - still unresolved and hopeful
<<<<<<< HEAD
	pdc.workersRemaining = 3
	pdc.availablePieces = append(pdc.availablePieces, []*pieceDownload{{completed: true}})
=======
	pdc.unresolvedWorkersRemaining = 3
	pdc.availablePieces = append(pdc.availablePieces, []pieceDownload{{completed: true}})
>>>>>>> 68c2a315
	finished, err = pdc.finished()
	if err != nil {
		t.Fatal("unexpected error", err)
	}
	if finished {
		t.Fatal("unexpected")
	}

	// mock resolved state - not hopeful and not finished
	pdc.unresolvedWorkersRemaining = 0
	finished, err = pdc.finished()
	if err != errNotEnoughPieces {
		t.Fatal("unexpected error", err)
	}
	if finished {
		t.Fatal("unexpected")
	}

	// mock resolves state - add 3 pieces in limbo -> hopeful again
	pdc.availablePieces = append(pdc.availablePieces, []*pieceDownload{{}})
	pdc.availablePieces = append(pdc.availablePieces, []*pieceDownload{{}})
	pdc.availablePieces = append(pdc.availablePieces, []*pieceDownload{{}})
	finished, err = pdc.finished()
	if err != nil {
		t.Fatal("unexpected error", err)
	}
	if finished {
		t.Fatal("unexpected")
	}

	// mock two failures -> hope gone again
	pdc.availablePieces[1][0].completed = true
	pdc.availablePieces[1][0].downloadErr = errors.New("failed")
	pdc.availablePieces[2][0].completed = true
	pdc.availablePieces[2][0].downloadErr = errors.New("failed")
	finished, err = pdc.finished()
	if err != errNotEnoughPieces {
		t.Fatal("unexpected error", err)
	}
	if finished {
		t.Fatal("unexpected")
	}

	// undo one failure and add 2 completed -> finished
	pdc.availablePieces[2][0].downloadErr = nil
	pdc.availablePieces[2][0].completed = true
	pdc.availablePieces[3][0].completed = true
	finished, err = pdc.finished()
	if err != nil {
		t.Fatal("unexpected error", err)
	}
	if !finished {
		t.Fatal("unexpected")
	}
}

// TestProjectDownloadChunkLaunchWorker is a unit test for the 'launchWorker'
// function on the pdc.
func TestProjectDownloadChunkLaunchWorker(t *testing.T) {
	t.Parallel()

	ec := modules.NewRSCodeDefault()
	spk := types.SiaPublicKey{
		Algorithm: types.SignatureEd25519,
		Key:       fastrand.Bytes(crypto.PublicKeySize),
	}

	// mock a worker, ensure the readqueue returns a non zero time estimate
	worker := new(worker)
	worker.initJobReadQueue()
	worker.staticJobReadQueue.weightedJobTime64k = float64(time.Second)
	worker.staticJobReadQueue.weightedJobsCompleted64k = 10
	worker.staticHostPubKeyStr = spk.String()

	// mock a pcws
	pcws := new(projectChunkWorkerSet)
	pcws.staticPieceRoots = make([]crypto.Hash, ec.NumPieces())

	// mock a pdc, ensure available pieces is not nil
	pdc := new(projectDownloadChunk)
	pdc.workerSet = pcws
	pdc.pieceLength = 1 << 16 // 64kb
	pdc.availablePieces = make([][]*pieceDownload, ec.NumPieces())
	for pieceIndex := range pdc.availablePieces {
		pdc.availablePieces[pieceIndex] = append(pdc.availablePieces[pieceIndex], &pieceDownload{
			worker: worker,
		})
	}

	// launch a worker and expect it to have enqueued a job and expect the
	// complete time to be somewhere in the future
	expectedCompleteTime, added := pdc.launchWorker(worker, 0)
	if !added {
		t.Fatal("unexpected")
	}
	if expectedCompleteTime.Before(time.Now()) {
		t.Fatal("unexpected")
	}

	// verify one worker was launched without failure
	numLWF := 0 // launchedWithoutFail
	for _, pieces := range pdc.availablePieces {
		launchedWithoutFail := false
		for _, pieceDownload := range pieces {
			if pieceDownload.launched && !pieceDownload.failed {
				launchedWithoutFail = true
			}
		}
		if launchedWithoutFail {
			numLWF++
		}
	}
	if numLWF != 1 {
		t.Fatal("unexpected", numLWF)
	}

	// launch the worker again but kill the queue, expect it to have not added
	// the job to the queue and updated the pieceDownload's status to failed
	worker.staticJobReadQueue.killed = true
	_, added = pdc.launchWorker(worker, 0)
	if added {
		t.Fatal("unexpected")
	}
	numFailed := 0
	for _, pieces := range pdc.availablePieces {
		for _, pieceDownload := range pieces {
			if pieceDownload.failed {
				numFailed++
			}
		}
	}
	if numFailed != 1 {
		t.Fatal("unexpected", numFailed)
	}
}

// TestProjectDownloadChunkOverdriveStatus is a unit test for the
// 'overdriveStatus' function on the pdc.
func TestProjectDownloadChunkOverdriveStatus(t *testing.T) {
	t.Parallel()

	now := time.Now()

	pcws := new(projectChunkWorkerSet)
	pcws.staticErasureCoder = modules.NewRSCodeDefault()

	pdc := new(projectDownloadChunk)
	pdc.workerSet = pcws
	pdc.availablePieces = [][]*pieceDownload{
		{
			{expectedCompleteTime: now.Add(-1 * time.Minute)},
			{expectedCompleteTime: now.Add(-3 * time.Minute)},
		},
		{
			{expectedCompleteTime: now.Add(-2 * time.Minute)},
		},
	}

	// verify we return the correct amount of overdrive workers that need to be
	// launched if no pieces have launched yet, also verify last return time
	toLaunch, returnTime := pdc.overdriveStatus()
	if toLaunch != modules.RenterDefaultDataPieces {
		t.Fatal("unexpected")
	}
	if returnTime != (time.Time{}) {
		t.Fatal("unexpected", returnTime)
	}

	// launch a piece and verify we get 1 worker to launch due to the return
	// time being in the past
	pdc.availablePieces[0][0].launched = true
	toLaunch, returnTime = pdc.overdriveStatus()
	if toLaunch != 1 {
		t.Fatal("unexpected")
	}
	if returnTime != now.Add(-1*time.Minute) {
		t.Fatal("unexpected")
	}

	// add a piecedownload that returns somewhere in the future
	pdc.availablePieces[1] = append(pdc.availablePieces[1], &pieceDownload{
		launched:             true,
		expectedCompleteTime: now.Add(time.Minute),
	})
	toLaunch, returnTime = pdc.overdriveStatus()
	if toLaunch != 0 {
		t.Fatal("unexpected")
	}
	if returnTime != now.Add(time.Minute) {
		t.Fatal("unexpected")
	}
}<|MERGE_RESOLUTION|>--- conflicted
+++ resolved
@@ -111,13 +111,8 @@
 	pdc := &projectDownloadChunk{workerSet: pcws}
 
 	// mock unresolved state with hope of successful download
-<<<<<<< HEAD
 	pdc.availablePieces = make([][]*pieceDownload, 0)
-	pdc.workersRemaining = 4
-=======
-	pdc.availablePieces = make([][]pieceDownload, 0)
 	pdc.unresolvedWorkersRemaining = 4
->>>>>>> 68c2a315
 	finished, err := pdc.finished()
 	if err != nil {
 		t.Fatal("unexpected error", err)
@@ -127,13 +122,8 @@
 	}
 
 	// mock one completed piece - still unresolved and hopeful
-<<<<<<< HEAD
-	pdc.workersRemaining = 3
+	pdc.unresolvedWorkersRemaining = 3
 	pdc.availablePieces = append(pdc.availablePieces, []*pieceDownload{{completed: true}})
-=======
-	pdc.unresolvedWorkersRemaining = 3
-	pdc.availablePieces = append(pdc.availablePieces, []pieceDownload{{completed: true}})
->>>>>>> 68c2a315
 	finished, err = pdc.finished()
 	if err != nil {
 		t.Fatal("unexpected error", err)
@@ -238,7 +228,7 @@
 	for _, pieces := range pdc.availablePieces {
 		launchedWithoutFail := false
 		for _, pieceDownload := range pieces {
-			if pieceDownload.launched && !pieceDownload.failed {
+			if pieceDownload.launched && pieceDownload.downloadErr == nil {
 				launchedWithoutFail = true
 			}
 		}
@@ -260,7 +250,7 @@
 	numFailed := 0
 	for _, pieces := range pdc.availablePieces {
 		for _, pieceDownload := range pieces {
-			if pieceDownload.failed {
+			if pieceDownload.downloadErr != nil {
 				numFailed++
 			}
 		}
