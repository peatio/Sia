package renter

import (
	"container/heap"
	"io/ioutil"
	"math"
	"os"
	"path/filepath"
	"strings"
	"sync"
	"time"

	"gitlab.com/NebulousLabs/Sia/modules"
	"gitlab.com/NebulousLabs/Sia/modules/renter/siafile"
	"gitlab.com/NebulousLabs/Sia/types"
	"gitlab.com/NebulousLabs/errors"
	"gitlab.com/NebulousLabs/fastrand"

	"gitlab.com/NebulousLabs/Sia/build"
)

// repairTarget is a helper type for telling the repair heap what type of
// files/chunks to target for repair
type repairTarget int

// targetStuckChunks tells the repair loop to target stuck chunks for repair and
// targetUnstuckChunks tells the repair loop to target unstuck chunks for repair
const (
	targetError repairTarget = iota
	targetStuckChunks
	targetUnstuckChunks
	targetBackupChunks
)

// uploadChunkHeap is a bunch of priority-sorted chunks that need to be either
// uploaded or repaired.
type uploadChunkHeap []*unfinishedUploadChunk

// Implementation of heap.Interface for uploadChunkHeap.
func (uch uploadChunkHeap) Len() int { return len(uch) }
func (uch uploadChunkHeap) Less(i, j int) bool {
	// If only chunk i is high priority, return true to prioritize it.
	if uch[i].priority && !uch[j].priority {
		return true
	}
	// If only chunk j is high priority, return false to prioritize it.
	if !uch[i].priority && uch[j].priority {
		return false
	}
	// If the chunks have the same stuck status, check which chunk has the worse
	// health. A higher health is a worse health
	if uch[i].stuck == uch[j].stuck {
		return uch[i].health > uch[j].health
	}
	// If chunk i is stuck, return true to prioritize it.
	if uch[i].stuck {
		return true
	}
	// Chunk j is stuck, return false to prioritize it.
	return false
}
func (uch uploadChunkHeap) Swap(i, j int)       { uch[i], uch[j] = uch[j], uch[i] }
func (uch *uploadChunkHeap) Push(x interface{}) { *uch = append(*uch, x.(*unfinishedUploadChunk)) }
func (uch *uploadChunkHeap) Pop() interface{} {
	old := *uch
	n := len(old)
	x := old[n-1]
	*uch = old[:n-1]
	return x
}

// reset clears the uploadChunkHeap and makes sure all the files belonging to
// the chunks are closed
func (uch *uploadChunkHeap) reset() (err error) {
	for _, c := range *uch {
		err = errors.Compose(err, c.fileEntry.Close())
	}
	*uch = uploadChunkHeap{}
	return err
}

// uploadHeap contains a priority-sorted heap of all the chunks being uploaded
// to the renter, along with some metadata.
type uploadHeap struct {
	heap uploadChunkHeap

	// heapChunks is a map containing all the chunks that are currently in the
	// heap. Chunks are added and removed from the map when chunks are pushed
	// and popped off the heap
	//
	// repairingChunks is a map containing all the chunks are that currently
	// assigned to workers and are being repaired/worked on.
	repairingChunks   map[uploadChunkID]struct{}
	stuckHeapChunks   map[uploadChunkID]struct{}
	unstuckHeapChunks map[uploadChunkID]struct{}

	// Control channels
	newUploads        chan struct{}
	repairNeeded      chan struct{}
	stuckChunkFound   chan struct{}
	stuckChunkSuccess chan modules.SiaPath

	mu sync.Mutex
}

// managedExists checks if a chunk currently exists in the upload heap. A chunk
// exists in the upload heap if it exists in any of the heap's tracking maps
func (uh *uploadHeap) managedExists(id uploadChunkID) bool {
	uh.mu.Lock()
	defer uh.mu.Unlock()
	_, existsUnstuckHeap := uh.unstuckHeapChunks[id]
	_, existsRepairing := uh.repairingChunks[id]
	_, existsStuckHeap := uh.stuckHeapChunks[id]
	return existsUnstuckHeap || existsRepairing || existsStuckHeap
}

// managedLen will return the length of the heap
func (uh *uploadHeap) managedLen() int {
	uh.mu.Lock()
	uhLen := uh.heap.Len()
	uh.mu.Unlock()
	return uhLen
}

// managedMarkRepairDone removes the chunk from the repairingChunks map of the
// uploadHeap. It also performs a sanity check that the chunk was in the map,
// this is to ensure that we are adding and removing the chunks as expected
func (uh *uploadHeap) managedMarkRepairDone(id uploadChunkID) {
	uh.mu.Lock()
	defer uh.mu.Unlock()
	_, ok := uh.repairingChunks[id]
	if !ok {
		build.Critical("Chunk is not in the repair map, this means it was removed prematurely or was never added")
	}
	delete(uh.repairingChunks, id)
}

// managedPush will try and add a chunk to the upload heap. If the chunk is
// added it will return true otherwise it will return false
func (uh *uploadHeap) managedPush(uuc *unfinishedUploadChunk) bool {
	// Grab chunk stuck status
	uuc.mu.Lock()
	chunkStuck := uuc.stuck
	uuc.mu.Unlock()

	// Check if chunk is in any of the heap maps
	uh.mu.Lock()
	defer uh.mu.Unlock()
	_, existsUnstuckHeap := uh.unstuckHeapChunks[uuc.id]
	_, existsRepairing := uh.repairingChunks[uuc.id]
	_, existsStuckHeap := uh.stuckHeapChunks[uuc.id]

	// Check if the chunk can be added to the heap
	canAddStuckChunk := chunkStuck && !existsStuckHeap && !existsRepairing && len(uh.stuckHeapChunks) < maxStuckChunksInHeap
	canAddUnstuckChunk := !chunkStuck && !existsUnstuckHeap && !existsRepairing
	if canAddStuckChunk {
		uh.stuckHeapChunks[uuc.id] = struct{}{}
		heap.Push(&uh.heap, uuc)
		return true
	} else if canAddUnstuckChunk {
		uh.unstuckHeapChunks[uuc.id] = struct{}{}
		heap.Push(&uh.heap, uuc)
		return true
	}
	return false
}

// managedPop will pull a chunk off of the upload heap and return it.
func (uh *uploadHeap) managedPop() (uc *unfinishedUploadChunk) {
	uh.mu.Lock()
	if len(uh.heap) > 0 {
		uc = heap.Pop(&uh.heap).(*unfinishedUploadChunk)
		delete(uh.unstuckHeapChunks, uc.id)
		delete(uh.stuckHeapChunks, uc.id)
		if _, exists := uh.repairingChunks[uc.id]; exists {
			build.Critical("There should not be a chunk in the heap that can be popped that is currently being repaired")
		}
		uh.repairingChunks[uc.id] = struct{}{}
	}
	uh.mu.Unlock()
	return uc
}

// managedReset will reset the slice and maps within the heap to free up memory.
func (uh *uploadHeap) managedReset() error {
	uh.mu.Lock()
	defer uh.mu.Unlock()
	uh.unstuckHeapChunks = make(map[uploadChunkID]struct{})
	uh.stuckHeapChunks = make(map[uploadChunkID]struct{})
	return uh.heap.reset()
}

// buildUnfinishedChunk will pull out a single unfinished chunk of a file.
func (r *Renter) buildUnfinishedChunk(entry *siafile.SiaFileSetEntry, chunkIndex uint64, hosts map[string]struct{}, hostPublicKeys map[string]types.SiaPublicKey, priority bool) *unfinishedUploadChunk {
	// Copy entry
	copy, err := entry.CopyEntry()
	if err != nil {
		r.log.Println("WARN: unable to copy siafile entry:", err)
		return nil
	}
	uuc := &unfinishedUploadChunk{
		fileEntry: copy,

		id: uploadChunkID{
			fileUID: entry.UID(),
			index:   chunkIndex,
		},

		index:    chunkIndex,
		length:   entry.ChunkSize(),
		offset:   int64(chunkIndex * entry.ChunkSize()),
		priority: priority,

		// memoryNeeded has to also include the logical data, and also
		// include the overhead for encryption.
		//
		// TODO / NOTE: If we adjust the file to have a flexible encryption
		// scheme, we'll need to adjust the overhead stuff too.
		//
		// TODO: Currently we request memory for all of the pieces as well
		// as the minimum pieces, but we perhaps don't need to request all
		// of that.
		memoryNeeded:  entry.PieceSize()*uint64(entry.ErasureCode().NumPieces()+entry.ErasureCode().MinPieces()) + uint64(entry.ErasureCode().NumPieces())*entry.MasterKey().Type().Overhead(),
		minimumPieces: entry.ErasureCode().MinPieces(),
		piecesNeeded:  entry.ErasureCode().NumPieces(),
		stuck:         entry.StuckChunkByIndex(chunkIndex),

		physicalChunkData: make([][]byte, entry.ErasureCode().NumPieces()),

		pieceUsage:  make([]bool, entry.ErasureCode().NumPieces()),
		unusedHosts: make(map[string]struct{}),
	}

	// Every chunk can have a different set of unused hosts.
	for host := range hosts {
		uuc.unusedHosts[host] = struct{}{}
	}

	// Iterate through the pieces of all chunks of the file and mark which
	// hosts are already in use for a particular chunk. As you delete hosts
	// from the 'unusedHosts' map, also increment the 'piecesCompleted' value.
	pieces, err := entry.Pieces(chunkIndex)
	if err != nil {
		r.log.Println("failed to get pieces for building incomplete chunks", err)
		if err := entry.SetStuck(chunkIndex, true); err != nil {
			r.log.Printf("failed to set chunk %v stuck: %v", chunkIndex, err)
		}
		return nil
	}
	for pieceIndex, pieceSet := range pieces {
		for _, piece := range pieceSet {
			// Get the contract for the piece.
			contractUtility, exists := r.hostContractor.ContractUtility(piece.HostPubKey)
			if !exists {
				// File contract does not seem to be part of the host anymore.
				continue
			}
			if !contractUtility.GoodForRenew {
				// We are no longer renewing with this contract, so it does not
				// count for redundancy.
				continue
			}

			// Mark the chunk set based on the pieces in this contract.
			_, exists = uuc.unusedHosts[piece.HostPubKey.String()]
			redundantPiece := uuc.pieceUsage[pieceIndex]
			if exists && !redundantPiece {
				uuc.pieceUsage[pieceIndex] = true
				uuc.piecesCompleted++
				delete(uuc.unusedHosts, piece.HostPubKey.String())
			} else if exists {
				// This host has a piece, but it is the same piece another
				// host has. We should still remove the host from the
				// unusedHosts since one host having multiple pieces of a
				// chunk might lead to unexpected issues. e.g. if a host
				// has multiple pieces and another host with redundant
				// pieces goes offline, we end up with false redundancy
				// reporting.
				delete(uuc.unusedHosts, piece.HostPubKey.String())
			}
		}
	}
	// Now that we have calculated the completed pieces for the chunk we can
	// calculate the health of the chunk to avoid a call to ChunkHealth
	uuc.health = 1 - (float64(uuc.piecesCompleted-uuc.minimumPieces) / float64(uuc.piecesNeeded-uuc.minimumPieces))
	return uuc
}

// buildUnfinishedChunks will pull all of the unfinished chunks out of a file.
//
// NOTE: each unfinishedUploadChunk needs its own SiaFileSetEntry. This is due
// to the SiaFiles being removed from memory. Since the renter does not keep the
// SiaFiles in memory the unfinishedUploadChunks need to close the SiaFile when
// they are done and so cannot share a SiaFileSetEntry as the first chunk to
// finish would then close the Entry and consequentially impact the remaining
// chunks.
//
// TODO / NOTE: This code can be substantially simplified once the files store
// the HostPubKey instead of the FileContractID, and can be simplified even
// further once the layout is per-chunk instead of per-filecontract.
func (r *Renter) buildUnfinishedChunks(entry *siafile.SiaFileSetEntry, hosts map[string]struct{}, target repairTarget, offline, goodForRenew map[string]bool) []*unfinishedUploadChunk {
	// If we don't have enough workers for the file, don't repair it right now.
	minPieces := entry.ErasureCode().MinPieces()
	if len(r.workerPool) < minPieces {
		// There are not enough workers for the chunk to reach minimum
		// redundancy. Check if the allowance has enough hosts for the chunk to
		// reach minimum redundancy
		r.log.Debugln("Not building any chunks from file as there are not enough workers")
		allowance := r.hostContractor.Allowance()
		// Only perform this check when we are looking for unstuck chunks. This
		// will prevent log spam from repeatedly logging to the user the issue
		// with the file after marking the chunks as stuck
		if allowance.Hosts < uint64(minPieces) && target == targetUnstuckChunks {
			// There are not enough hosts in the allowance for the file to reach
			// minimum redundancy. Mark all chunks as stuck
			r.log.Printf("WARN: allownace had insufficient hosts for chunk to reach minimum redundancy, have %v need %v for file %v", allowance.Hosts, minPieces, entry.SiaFilePath())
			if err := entry.SetAllStuck(true); err != nil {
				r.log.Println("WARN: unable to mark all chunks as stuck:", err)
			}
		}
		return nil
	}

	// Assemble chunk indexes, stuck Loop should only be adding stuck chunks and
	// the repair loop should only be adding unstuck chunks
	var chunkIndexes []uint64
	for i := uint64(0); i < entry.NumChunks(); i++ {
		if (target == targetStuckChunks) == entry.StuckChunkByIndex(i) {
			chunkIndexes = append(chunkIndexes, i)
		}
	}

	// Sanity check that we have chunk indices to go through
	if len(chunkIndexes) == 0 {
		r.log.Println("WARN: no chunk indices gathered, can't add chunks to heap")
		return nil
	}

	// Build a map of host public keys. We assume that all entrys are the same.
	pks := make(map[string]types.SiaPublicKey)
	for _, pk := range entry.HostPublicKeys() {
		pks[string(pk.Key)] = pk
	}

	// Assemble the set of chunks.
	//
	// TODO / NOTE: Future files may have a different method for determining the
	// number of chunks. Changes will be made due to things like sparse files,
	// and the fact that chunks are going to be different sizes.
	newUnfinishedChunks := make([]*unfinishedUploadChunk, len(chunkIndexes))
	for i, index := range chunkIndexes {
		// Sanity check: fileUID should not be the empty value.
		if entry.UID() == "" {
			build.Critical("empty string for file UID")
		}

		// Create unfinishedUploadChunk
		chunk := r.buildUnfinishedChunk(entry, uint64(index), hosts, pks, false)
		if chunk == nil {
			continue
		}
		newUnfinishedChunks[i] = chunk
	}

	// Iterate through the set of newUnfinishedChunks and remove any that are
	// completed or are not downloadable.
	incompleteChunks := newUnfinishedChunks[:0]
	for _, chunk := range newUnfinishedChunks {
		// Check the chunk status. A chunk is repairable if it can be fully
		// downloaded, or if the source file is available on disk. We also check
		// if the chunk needs repair, which is only true if more than a certain
		// amount of redundancy is missing. We only repair above a certain
		// threshold of missing redundancy to minimize the amount of repair work
		// that gets triggered by host churn.
		//
		// While a file could be on disk as long as !os.IsNotExist(err), for the
		// purposes of repairing a file is only considered on disk if it can be
		// accessed without error. If there is an error accessing the file then
		// it is likely that we can not read the file in which case it can not
		// be used for repair.
		_, err := os.Stat(chunk.fileEntry.LocalPath())
		onDisk := err == nil
		repairable := chunk.health <= 1 || onDisk
		needsRepair := chunk.health >= siafile.RemoteRepairDownloadThreshold

		// Add chunk to list of incompleteChunks if it is incomplete and
		// repairable or if we are targetting stuck chunks
		if needsRepair && (repairable || target == targetStuckChunks) {
			incompleteChunks = append(incompleteChunks, chunk)
			continue
		}

		// If a chunk is not able to be repaired, mark it as stuck.
		if !repairable {
			r.log.Println("Marking chunk", chunk.id, "as stuck due to not being repairable")
			err = r.managedSetStuckAndClose(chunk, true)
			if err != nil {
				r.log.Debugln("WARN: unable to set chunk stuck status and close:", err)
			}
			continue
		}

		// Close entry of completed chunk
		err = r.managedSetStuckAndClose(chunk, false)
		if err != nil {
			r.log.Debugln("WARN: unable to set chunk stuck status and close:", err)
		}
	}
	return incompleteChunks
}

// managedAddChunksToHeap will add chunks to the upload heap one directory at a
// time until the directory heap is empty or the uploadheap is full. It does
// this by popping directories off the directory heap and adding the chunks from
// that directory to the upload heap. If the worst health directory found is
// sufficiently healthy then we return.
func (r *Renter) managedAddChunksToHeap(hosts map[string]struct{}) (map[modules.SiaPath]struct{}, error) {
	siaPaths := make(map[modules.SiaPath]struct{})
	prevHeapLen := r.uploadHeap.managedLen()
	// Loop until the upload heap has maxUploadHeapChunks in it or the directory
	// heap is empty
	for r.uploadHeap.managedLen() < maxUploadHeapChunks && r.directoryHeap.managedLen() > 0 {
		select {
		case <-r.tg.StopChan():
			return siaPaths, errors.New("renter shutdown before we could finish adding chunks to heap")
		default:
		}

		// Pop an explored directory off of the directory heap
		dir, err := r.managedNextExploredDirectory()
		if err != nil {
			r.log.Println("WARN: error getting explored directory:", err)
			// Reset the directory heap to try and help address the error
			r.directoryHeap.managedReset()
			return siaPaths, err
		}

		// Sanity Check if directory was returned
		if dir == nil {
			return siaPaths, nil
		}

		// Grab health and siaPath of the directory
		dir.mu.Lock()
		dirHealth := dir.health
		dirSiaPath := dir.siaPath
		dir.mu.Unlock()

		// If the directory that was just popped is healthy then return
		if dirHealth < siafile.RemoteRepairDownloadThreshold {
			return siaPaths, nil
		}

		// Add chunks from the directory to the uploadHeap.
		r.managedBuildChunkHeap(dirSiaPath, hosts, targetUnstuckChunks)

		// Check to see if we are still adding chunks
		heapLen := r.uploadHeap.managedLen()
		if heapLen == prevHeapLen {
			// No more chunks added to the uploadHeap from the worst health
			// directory. This means that the worse health chunks are already in
			// the heap or are currently being repaired, so return. This can be
			// the case in new uploads or repair loop iterations triggered from
			// bubble
			r.log.Debugln("no more chunks added to the upload heap")
			return siaPaths, nil
		}
		prevHeapLen = heapLen

		// Since we added chunks from this directory, track the siaPath
		//
		// NOTE: we only want to remember each siaPath once which is why we use
		// a map. We Don't check if the siaPath is already in the map because
		// another thread could have added the directory back to the heap after
		// we just popped it off. This is the case for new uploads.
		siaPaths[dirSiaPath] = struct{}{}
		r.log.Println("Added", heapLen, "chunks from", dirSiaPath, "to the upload heap")
	}

	return siaPaths, nil
}

// managedBuildAndPushRandomChunk randomly selects a file and builds the
// unfinished chunks, then randomly adds chunksToAdd chunks to the upload heap
func (r *Renter) managedBuildAndPushRandomChunk(files []*siafile.SiaFileSetEntry, chunksToAdd int, hosts map[string]struct{}, target repairTarget, offline, goodForRenew map[string]bool) {
	// Sanity check that there are files
	if len(files) == 0 {
		return
	}

	// Create random indices for files
	p := fastrand.Perm(len(files))
	for i := 0; i < chunksToAdd && i < len(files); i++ {
		// Grab random file
		file := files[p[i]]

		// Build the unfinished stuck chunks from the file
		id := r.mu.Lock()
		unfinishedUploadChunks := r.buildUnfinishedChunks(file, hosts, target, offline, goodForRenew)
		r.mu.Unlock(id)

		// Sanity check that there are stuck chunks
		if len(unfinishedUploadChunks) == 0 {
			continue
		}

		// Add random stuck chunks to the upload heap and set its stuckRepair field
		// to true
		randChunkIndex := fastrand.Intn(len(unfinishedUploadChunks))
		randChunk := unfinishedUploadChunks[randChunkIndex]
		randChunk.stuckRepair = true
		if !r.uploadHeap.managedPush(randChunk) {
			// Chunk wasn't added to the heap. Close the file
			r.log.Debugln("WARN: stuck chunk", randChunk.id, "wasn't added to heap")
			err := randChunk.fileEntry.Close()
			if err != nil {
				r.log.Println("WARN: unable to close file:", err)
			}
		}
		unfinishedUploadChunks = append(unfinishedUploadChunks[:randChunkIndex], unfinishedUploadChunks[randChunkIndex+1:]...)
		// Close the unused unfinishedUploadChunks
		for _, chunk := range unfinishedUploadChunks {
			err := chunk.fileEntry.Close()
			if err != nil {
				r.log.Println("WARN: unable to close file:", err)
			}
		}
	}
	return
}

// managedBuildAndPushChunks builds the unfinished upload chunks and adds them
// to the upload heap
//
// NOTE: the files submitted to this function should all be from the same
// directory
func (r *Renter) managedBuildAndPushChunks(files []*siafile.SiaFileSetEntry, hosts map[string]struct{}, target repairTarget, offline, goodForRenew map[string]bool) {
	// Sanity check that at least one file was provided
	if len(files) == 0 {
		build.Critical("managedBuildAndPushChunks called without providing any files")
		return
	}

	// Loop through the whole set of files and get a list of chunks and build a
	// temporary heap
	var unfinishedChunkHeap uploadChunkHeap
	var worstIgnoredHealth float64
	dirHeapHealth := r.directoryHeap.managedPeekHealth()
	for _, file := range files {
		// Check if file is a worse health than the directory heap
		fileHealth := file.Metadata().CachedHealth
		if fileHealth < dirHeapHealth {
			worstIgnoredHealth = math.Max(worstIgnoredHealth, fileHealth)
			continue
		}

		// Build unfinished chunks from file and add them to the temp heap if
		// they are a worse health than the directory heap
		id := r.mu.Lock()
		unfinishedUploadChunks := r.buildUnfinishedChunks(file, hosts, target, offline, goodForRenew)
		r.mu.Unlock(id)
		for i := 0; i < len(unfinishedUploadChunks); i++ {
			// Check if chunk has a worse health than the directory heap
			chunk := unfinishedUploadChunks[i]
			if chunk.health < dirHeapHealth {
				// Track the health
				worstIgnoredHealth = math.Max(worstIgnoredHealth, chunk.health)
				// Close the file entry
				err := chunk.fileEntry.Close()
				if err != nil {
					r.log.Println("WARN: unable to close file:", err)
				}
				continue
			}

			// Check to see the chunk is already in the upload heap
			if r.uploadHeap.managedExists(chunk.id) {
				// Close the file entry
				err := chunk.fileEntry.Close()
				if err != nil {
					r.log.Println("WARN: unable to close file:", err)
				}
				// Since the chunk is already in the heap we do not need to
				// track the health of the chunk
				continue
			}

			// Add chunk to temp heap
			heap.Push(&unfinishedChunkHeap, chunk)

			// Check if temp heap is growing too large. We want to restrict it to
			// twice the size of the max upload heap size
			if len(unfinishedChunkHeap) < maxUploadHeapChunks*2 {
				continue
			}

			// Pop of the worst half of the heap
			var chunksToKeep []*unfinishedUploadChunk
			for len(unfinishedChunkHeap) > maxUploadHeapChunks {
				chunksToKeep = append(chunksToKeep, heap.Pop(&unfinishedChunkHeap).(*unfinishedUploadChunk))
			}

			// Check health of next chunk
			chunk = heap.Pop(&unfinishedChunkHeap).(*unfinishedUploadChunk)
			worstIgnoredHealth = math.Max(worstIgnoredHealth, chunk.health)
			// Close the file entry
			err := chunk.fileEntry.Close()
			if err != nil {
				r.log.Println("WARN: unable to close file:", err)
			}

			// Reset temp heap to release memory
			err = unfinishedChunkHeap.reset()
			if err != nil {
				r.log.Println("WARN: error resetting the temporary upload heap:", err)
			}

			// Add worst chunks back to heap
			for _, chunk := range chunksToKeep {
				heap.Push(&unfinishedChunkHeap, chunk)
			}

			// Make sure chunksToKeep is zeroed out in memory
			chunksToKeep = []*unfinishedUploadChunk{}
		}
	}

	// We now have a temporary heap of the worst chunks in the directory that
	// are also worse than any other chunk in the directory heap. Now we try and
	// add as many chunks as we can to the uploadHeap
	for len(unfinishedChunkHeap) > 0 && r.uploadHeap.managedLen() < maxUploadHeapChunks {
		// Add chunk to the uploadHeap
		chunk := heap.Pop(&unfinishedChunkHeap).(*unfinishedUploadChunk)
		if !r.uploadHeap.managedPush(chunk) {
			// We don't track the health of this chunk since the only reason it
			// wouldn't be added. To the heap is if it is already in the heap or
			// is currently being repaired. Close the file.
			err := chunk.fileEntry.Close()
			if err != nil {
				r.log.Println("WARN: unable to close file:", err)
			}
		}
	}

	// Check if there are still chunks left in the temp heap. If so check the
	// health of the next chunk
	if len(unfinishedChunkHeap) > 0 {
		chunk := heap.Pop(&unfinishedChunkHeap).(*unfinishedUploadChunk)
		worstIgnoredHealth = math.Max(worstIgnoredHealth, chunk.health)
		// Close the chunk's file
		err := chunk.fileEntry.Close()
		if err != nil {
			r.log.Println("WARN: unable to close file:", err)
		}
	}

	// We are done with the temporary heap so reset it to help release the
	// memory
	err := unfinishedChunkHeap.reset()
	if err != nil {
		r.log.Println("WARN: error resetting the temporary upload heap:", err)
	}

	// Check if we should add the directory back to the directory heap
	if worstIgnoredHealth < siafile.RemoteRepairDownloadThreshold {
		return
	}

	// All files submitted are from the same directory so use the first one to
	// get the directory siapath
	dirSiaPath, err := r.staticFileSet.SiaPath(files[0]).Dir()
	if err != nil {
		r.log.Println("WARN: unable to get directory SiaPath and add directory back to directory heap:", err)
		return
	}

	// Since directory is being added back as explored we only need to set the
	// health as that is what will be used for sorting in the directory heap.
	d := &directory{
		health:   worstIgnoredHealth,
		explored: true,
		siaPath:  dirSiaPath,
	}
	if r.directoryHeap.managedPush(d) {
		return
	}

	// Since the directory seems to be currently in the heap then the element
	// will be updated and could be marked as unexplored so set the
	// aggregateHealth as well.
	d.aggregateHealth = worstIgnoredHealth

	// Directory wasn't added to directory heap, try updating the directory
	if !r.directoryHeap.managedUpdate(d) {
		r.log.Println("WARN: unable to push or update directory", dirSiaPath.String(), "in the directory heap")
	}
	return
}

// managedBuildChunkHeap will iterate through all of the files in the renter and
// construct a chunk heap.
func (r *Renter) managedBuildChunkHeap(dirSiaPath modules.SiaPath, hosts map[string]struct{}, target repairTarget) {
	// Get Directory files
	var fileinfos []os.FileInfo
	var err error
	if target == targetBackupChunks {
		fileinfos, err = ioutil.ReadDir(dirSiaPath.SiaDirSysPath(r.staticBackupsDir))
	} else {
		fileinfos, err = ioutil.ReadDir(dirSiaPath.SiaDirSysPath(r.staticFilesDir))
	}
	if err != nil {
		r.log.Println("WARN: could not read directory:", err)
		return
	}
	// Build files from fileinfos
	var files []*siafile.SiaFileSetEntry
	for _, fi := range fileinfos {
		// skip sub directories and non siafiles
		ext := filepath.Ext(fi.Name())
		if fi.IsDir() || ext != modules.SiaFileExtension {
			continue
		}

		// Open SiaFile
		siaPath, err := dirSiaPath.Join(strings.TrimSuffix(fi.Name(), ext))
		if err != nil {
<<<<<<< HEAD
			r.log.Println("WARN: could not create siapath:", err)
			continue
=======
			r.log.Println("WARN: could not create siaPath:", err)
			continue
		}
		var file *siafile.SiaFileSetEntry
		if target == targetBackupChunks {
			file, err = r.staticBackupFileSet.Open(siaPath)
		} else {
			file, err = r.staticFileSet.Open(siaPath)
>>>>>>> 49c40911
		}
		if err != nil {
			r.log.Println("WARN: could not open siafile:", err)
			continue
		}

		// For stuck chunk repairs, check to see if file has stuck chunks
		if target == targetStuckChunks && file.NumStuckChunks() == 0 {
			// Close unneeded files
			err := file.Close()
			if err != nil {
				r.log.Println("WARN: Could not close file:", err)
			}
			continue
		}
		// For normal repairs, ignore files that don't have any unstuck chunks
		// or are healthy.
		//
		// We can used the cached value of health because it is updated during
		// bubble. Since the repair loop operates off of the metadata
		// information updated by bubble this cached health is accurate enough
		// to use in order to determine if a file has any chunks that need
		// repair
		ignore := file.NumChunks() == file.NumStuckChunks() || file.Metadata().CachedHealth < siafile.RemoteRepairDownloadThreshold
		if target == targetUnstuckChunks && ignore {
			err := file.Close()
			if err != nil {
				r.log.Println("WARN: Could not close file:", err)
			}
			continue
		}

		files = append(files, file)
	}

	// Check if any files were selected from directory
	if len(files) == 0 {
		r.log.Debugln("No files pulled from `", dirSiaPath, "` to build the repair heap")
		return
	}

	// Build the unfinished upload chunks and add them to the upload heap
	offline, goodForRenew, _ := r.managedContractUtilityMaps()
	switch target {
	case targetBackupChunks:
		r.log.Debugln("Adding backup chunks to heap")
		r.managedBuildAndPushChunks(files, hosts, target, offline, goodForRenew)
	case targetStuckChunks:
		r.log.Debugln("Attempting to add stuck chunk to heap")
		r.managedBuildAndPushRandomChunk(files, maxStuckChunksInHeap, hosts, target, offline, goodForRenew)
	case targetUnstuckChunks:
		r.log.Debugln("Attempting to add chunks to heap")
		r.managedBuildAndPushChunks(files, hosts, target, offline, goodForRenew)
	default:
		r.log.Println("WARN: repair target not recognized", target)
	}

	// Close all files
	for _, file := range files {
		err := file.Close()
		if err != nil {
			r.log.Println("WARN: Could not close file:", err)
		}
	}
}

// managedPrepareNextChunk takes the next chunk from the chunk heap and prepares
// it for upload. Preparation includes blocking until enough memory is
// available, fetching the logical data for the chunk (either from the disk or
// from the network), erasure coding the logical data into the physical data,
// and then finally passing the work onto the workers.
func (r *Renter) managedPrepareNextChunk(uuc *unfinishedUploadChunk, hosts map[string]struct{}) error {
	// Grab the next chunk, loop until we have enough memory, update the amount
	// of memory available, and then spin up a thread to asynchronously handle
	// the rest of the chunk tasks.
	if !r.memoryManager.Request(uuc.memoryNeeded, memoryPriorityLow) {
		return errors.New("couldn't request memory")
	}
	// Fetch the chunk in a separate goroutine, as it can take a long time and
	// does not need to bottleneck the repair loop.
	go r.threadedFetchAndRepairChunk(uuc)
	return nil
}

// managedRefreshHostsAndWorkers will reset the set of hosts and the set of
// workers for the renter.
func (r *Renter) managedRefreshHostsAndWorkers() map[string]struct{} {
	// Grab the current set of contracts and use them to build a list of hosts
	// that are currently active. The hosts are assembled into a map where the
	// key is the String() representation of the host's SiaPublicKey.
	//
	// TODO / NOTE: This code can be removed once files store the HostPubKey
	// of the hosts they are using, instead of just the FileContractID.
	currentContracts := r.hostContractor.Contracts()
	hosts := make(map[string]struct{})
	for _, contract := range currentContracts {
		hosts[contract.HostPublicKey.String()] = struct{}{}
	}
	// Refresh the worker pool as well.
	r.managedUpdateWorkerPool()
	return hosts
}

// managedRepairLoop works through the uploadheap repairing chunks. The repair
// loop will continue until the renter stops, there are no more chunks, or the
// number of chunks in the uploadheap has dropped below the minUploadHeapSize
func (r *Renter) managedRepairLoop(hosts map[string]struct{}) error {
	// smallRepair indicates whether or not the repair loop is starting off
	// below minUploadHeapSize. This is the case with small file uploads, small
	// file repairs, or repairs on mostly healthy file systems. In these cases
	// we want to just drain the heap
	smallRepair := r.uploadHeap.managedLen() < minUploadHeapSize

	// Work through the heap repairing chunks until heap is empty for
	// smallRepairs or heap drops below minUploadHeapSize for larger repairs
	for r.uploadHeap.managedLen() >= minUploadHeapSize || smallRepair {
		select {
		case <-r.tg.StopChan():
			// Return if the renter has shut down.
			return errors.New("Repair loop interrupted because renter is shutting down")
		default:
		}

		// Return if the renter is not online.
		if !r.g.Online() {
			return errors.New("repair loop returned early due to the renter been offline")
		}

		// Check if there is work by trying to pop of the next chunk from
		// the heap.
		nextChunk := r.uploadHeap.managedPop()
		if nextChunk == nil {
			// The heap is empty so reset it to free memory and return.
			r.uploadHeap.managedReset()
			return nil
		}
		r.log.Debugln("Sending next chunk to the workers", nextChunk.id)

		// Make sure we have enough workers for this chunk to reach minimum
		// redundancy.
		id := r.mu.RLock()
		availableWorkers := len(r.workerPool)
		r.mu.RUnlock(id)
		if availableWorkers < nextChunk.minimumPieces {
			// There are not enough available workers for the chunk to reach
			// minimum redundancy. Check if the allowance has enough hosts for
			// the chunk to reach minimum redundancy
			allowance := r.hostContractor.Allowance()
			// Only perform this check on chunks that are not stuck to prevent
			// log spam
			if allowance.Hosts < uint64(nextChunk.minimumPieces) && !nextChunk.stuck {
				// There are not enough hosts in the allowance for this chunk to
				// reach minimum redundancy. Log an error, set the chunk as stuck,
				// and close the file
				r.log.Printf("WARN: allownace had insufficient hosts for chunk to reach minimum redundancy, have %v need %v for chunk %v", allowance.Hosts, nextChunk.minimumPieces, nextChunk.id)
				err := nextChunk.fileEntry.SetStuck(nextChunk.index, true)
				if err != nil {
					r.log.Debugln("WARN: unable to mark chunk as stuck:", err, nextChunk.id)
				}
			}
			// There are enough hosts set in the allowance so this is a
			// temporary issue with available workers, just ignore the chunk
			// for now and close the file
			err := nextChunk.fileEntry.Close()
			if err != nil {
				r.log.Debugln("WARN: unable to close file:", err, nextChunk.fileEntry.SiaFilePath())
			}
			// Remove the chunk from the repairingChunks map
			r.uploadHeap.managedMarkRepairDone(nextChunk.id)
			continue
		}

		// Perform the work. managedPrepareNextChunk will block until
		// enough memory is available to perform the work, slowing this
		// thread down to using only the resources that are available.
		err := r.managedPrepareNextChunk(nextChunk, hosts)
		if err != nil {
			// An error was return which means the renter was unable to allocate
			// memory for the repair. Since that is not an issue with the file
			// we will just close the chunk file entry instead of marking it as
			// stuck
			r.log.Debugln("WARN: unable to prepare next chunk without issues", err, nextChunk.id)
			err = nextChunk.fileEntry.Close()
			if err != nil {
				r.log.Debugln("WARN: unable to close file:", err, nextChunk.fileEntry.SiaFilePath())
			}
			// Remove the chunk from the repairingChunks map
			r.uploadHeap.managedMarkRepairDone(nextChunk.id)
			continue
		}
	}
	return nil
}

// threadedUploadAndRepair is a background thread that maintains a queue of
// chunks to repair. This thread attempts to prioritize repairing files and
// chunks with the lowest health, and attempts to keep heavy throughput
// sustained for data upload as long as there is at least one chunk in need of
// upload or repair.
func (r *Renter) threadedUploadAndRepair() {
	err := r.tg.Add()
	if err != nil {
		return
	}
	defer r.tg.Done()

	if r.deps.Disrupt("DisableRepairAndHealthLoops") {
		return
	}

	// Initialize the directory heap
	err = r.managedInitDirectoryHeap()
	if err != nil {
		// If there is an error initializing the directory heap to start log the
		// error. This is not critical, it just means that the repairs won't
		// start up right away
		r.log.Println("WARN: error initializing the directory heap to start the background repair thread:", err)
	}

	// Perpetual loop to scan for more files and add chunks to the uploadheap
	for {
		// Return if the renter has shut down
		select {
		case <-r.tg.StopChan():
			return
		default:
		}

		// Add any backups that weren't fully uploaded before the renter
		// shutdown
		r.managedBuildChunkHeap(modules.RootSiaPath(), r.managedRefreshHostsAndWorkers(), targetBackupChunks)
		heapLen := r.uploadHeap.managedLen()
		if heapLen != 0 {
			r.log.Println("Added", heapLen, "backup chunks to the upload heap")
		}

		// Wait until the renter is online to proceed. This function will return
		// 'false' if the renter has shut down before being online.
		if !r.managedBlockUntilOnline() {
			return
		}

<<<<<<< HEAD
		// Check if the file system is healthy and the upload heap is empty
		if r.directoryHeap.managedPeekHealth() < siafile.RemoteRepairDownloadThreshold && r.uploadHeap.managedLen() == 0 {
=======
		// Check if there are directories in the directory heap, If not add an
		// unexplored root.
		if r.directoryHeap.managedLen() == 0 {
			err = r.managedPushUnexploredDirectory(modules.RootSiaPath())
			if err != nil {
				r.log.Println("WARN: error push unexplored root directory onto directory heap:", err)
				select {
				case <-time.After(uploadAndRepairErrorSleepDuration):
				case <-r.tg.StopChan():
					return
				}
				continue
			}
		}

		// Refresh the worker pool and get the set of hosts that are currently
		// useful for uploading.
		hosts := r.managedRefreshHostsAndWorkers()

		// Add chunks to heap
		dirSiaPaths, dirHealth, err := r.managedAddChunksToHeap(hosts)
		if err != nil {
			// If there was an error adding chunks to the heap sleep for a
			// little bit and then try again
			r.log.Debugln("WARN: error adding chunks to the heap:", err)
			select {
			case <-time.After(uploadAndRepairErrorSleepDuration):
			case <-r.tg.StopChan():
				return
			}
			continue
		}

		// Check if the file system is healthy and there are no chunks in the
		// uploadHeap
		if dirHealth < siafile.RemoteRepairDownloadThreshold && r.uploadHeap.managedLen() == 0 {
>>>>>>> 49c40911
			// If the file system is healthy then block until there is a new
			// upload or there is a repair that is needed.
			select {
			case <-r.uploadHeap.newUploads:
				// Since uploads are added directly to the heap then we want to
				// move straight to the repair instead of continuing to the next
				// iteration of the for loop. If we continue to the next
				// iteration of the repair loop the filesystem metadata might
				// not be updated yet and it might appear to be healthy and
				// therefore not begin the repair/upload.
			case <-r.uploadHeap.repairNeeded:
				// Since the repairNeeded channel is used by the stuck loop to
				// indicate that a stuck chunk has been added to the uploadheap,
				// we want to move straight to the repair instead of continuing
				// to the next iteration of the for loop. If we continue to the
				// next iteration of the repair loop we will end up back here as
				// stuck chunks are not considered in the Health of the
				// filesystem so the filesystem will still appear to be healthy.
			case <-r.tg.StopChan():
				return
			}

			// Reset directory heap by re-initializing it if the heap is still
			// healthy. We do this check to make sure a directory wasn't added
			// by another thread that needs to be repaired.
			if r.directoryHeap.managedPeekHealth() < siafile.RemoteRepairDownloadThreshold {
				err = r.managedInitDirectoryHeap()
				if err != nil {
					// If there is an error initializing the directory heap log
					// the error. We don't want to sleep here as we were trigger
					// to repair chunks so we don't want to delay the repair if
					// there are chunks in the upload heap already.
					r.log.Println("WARN: error re-initializing the directory heap:", err)
				}
			}
		}

		// Refresh the worker pool and get the set of hosts that are currently
		// useful for uploading.
		hosts := r.managedRefreshHostsAndWorkers()

		// Add chunks to heap
		dirSiaPaths := make(map[modules.SiaPath]struct{})
		dirSiaPaths, err = r.managedAddChunksToHeap(hosts)
		if err != nil {
			// Log the error but don't sleep as there are potentially chunks in
			// the heap from new uploads. If the heap is empty the next check
			// will catch that and handle it as an error
			r.log.Debugln("WARN: error adding chunks to the heap:", err)
		}

		// Check if there are chunks in the uploadheap to repair
		heapLen := r.uploadHeap.managedLen()
		if heapLen == 0 {
			// Treat this as an error and sleep for a bit to prevent rapid
			// cycling. This is may or may not be an actual error, we could be
			// hitting this condition due to bubble triggering the repair loop
			// while all the worst chunks are still being repaired so there are
			// no new chunks that can be added to the upload heap.
			r.log.Debugln("No chunks in the upload heap even though repair loop was prompted to add chunks and repair")
			select {
			case <-time.After(uploadAndRepairErrorSleepDuration):
			case <-r.tg.StopChan():
				return
			}
			continue
		}

		// The necessary conditions for performing an upload and repair have
		// been met - perform the upload and repair by having the repair loop
		// work through the chunks in the uploadheap
		r.log.Debugln("Executing an upload and repair cycle, uploadHeap has", heapLen, "chunks in it")
		err = r.managedRepairLoop(hosts)
		if err != nil {
			// If there was an error with the repair loop sleep for a little bit
			// and then try again. Here we do not skip to the next iteration as
			// we want to call bubble on the impacted directories
			r.log.Println("WARN: there was an error in the repair loop:", err)
			select {
			case <-time.After(uploadAndRepairErrorSleepDuration):
			case <-r.tg.StopChan():
				return
			}
		}

		// Call threadedBubbleMetadata to update the filesystem.
		for dirSiaPath := range dirSiaPaths {
			// We call bubble in a go routine so that it is not a bottle neck
			// for the repair loop iterations. This however can lead to some
			// additional unneeded cycles of the repair loop as a result of when
			// these bubbles reach root. This cycles however will be handled and
			// can be seen in the logs.
			go r.threadedBubbleMetadata(dirSiaPath)
		}
	}
}<|MERGE_RESOLUTION|>--- conflicted
+++ resolved
@@ -724,10 +724,6 @@
 		// Open SiaFile
 		siaPath, err := dirSiaPath.Join(strings.TrimSuffix(fi.Name(), ext))
 		if err != nil {
-<<<<<<< HEAD
-			r.log.Println("WARN: could not create siapath:", err)
-			continue
-=======
 			r.log.Println("WARN: could not create siaPath:", err)
 			continue
 		}
@@ -736,7 +732,6 @@
 			file, err = r.staticBackupFileSet.Open(siaPath)
 		} else {
 			file, err = r.staticFileSet.Open(siaPath)
->>>>>>> 49c40911
 		}
 		if err != nil {
 			r.log.Println("WARN: could not open siafile:", err)
@@ -967,10 +962,11 @@
 
 		// Add any backups that weren't fully uploaded before the renter
 		// shutdown
+		heapLen := r.uploadHeap.managedLen()
 		r.managedBuildChunkHeap(modules.RootSiaPath(), r.managedRefreshHostsAndWorkers(), targetBackupChunks)
-		heapLen := r.uploadHeap.managedLen()
-		if heapLen != 0 {
-			r.log.Println("Added", heapLen, "backup chunks to the upload heap")
+		numBackupchunks := r.uploadHeap.managedLen() - heapLen
+		if numBackupchunks > 0 {
+			r.log.Println("Added", numBackupchunks, "backup chunks to the upload heap")
 		}
 
 		// Wait until the renter is online to proceed. This function will return
@@ -979,47 +975,8 @@
 			return
 		}
 
-<<<<<<< HEAD
 		// Check if the file system is healthy and the upload heap is empty
 		if r.directoryHeap.managedPeekHealth() < siafile.RemoteRepairDownloadThreshold && r.uploadHeap.managedLen() == 0 {
-=======
-		// Check if there are directories in the directory heap, If not add an
-		// unexplored root.
-		if r.directoryHeap.managedLen() == 0 {
-			err = r.managedPushUnexploredDirectory(modules.RootSiaPath())
-			if err != nil {
-				r.log.Println("WARN: error push unexplored root directory onto directory heap:", err)
-				select {
-				case <-time.After(uploadAndRepairErrorSleepDuration):
-				case <-r.tg.StopChan():
-					return
-				}
-				continue
-			}
-		}
-
-		// Refresh the worker pool and get the set of hosts that are currently
-		// useful for uploading.
-		hosts := r.managedRefreshHostsAndWorkers()
-
-		// Add chunks to heap
-		dirSiaPaths, dirHealth, err := r.managedAddChunksToHeap(hosts)
-		if err != nil {
-			// If there was an error adding chunks to the heap sleep for a
-			// little bit and then try again
-			r.log.Debugln("WARN: error adding chunks to the heap:", err)
-			select {
-			case <-time.After(uploadAndRepairErrorSleepDuration):
-			case <-r.tg.StopChan():
-				return
-			}
-			continue
-		}
-
-		// Check if the file system is healthy and there are no chunks in the
-		// uploadHeap
-		if dirHealth < siafile.RemoteRepairDownloadThreshold && r.uploadHeap.managedLen() == 0 {
->>>>>>> 49c40911
 			// If the file system is healthy then block until there is a new
 			// upload or there is a repair that is needed.
 			select {
@@ -1072,7 +1029,7 @@
 		}
 
 		// Check if there are chunks in the uploadheap to repair
-		heapLen := r.uploadHeap.managedLen()
+		heapLen = r.uploadHeap.managedLen()
 		if heapLen == 0 {
 			// Treat this as an error and sleep for a bit to prevent rapid
 			// cycling. This is may or may not be an actual error, we could be
