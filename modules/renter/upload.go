--- conflicted
+++ resolved
@@ -59,11 +59,7 @@
 
 	// Fill in any missing upload params with sensible defaults.
 	if up.ErasureCode == nil {
-<<<<<<< HEAD
-		up.ErasureCode, _ = modules.NewRSSubCode(modules.DefaultDataPieces, modules.DefaultParityPieces, crypto.SegmentSize)
-=======
 		up.ErasureCode = modules.NewRSSubCodeDefault()
->>>>>>> d58f12c8
 	}
 
 	// Check that we have contracts to upload to. We need at least data +
