--- conflicted
+++ resolved
@@ -467,90 +467,6 @@
 	return nil, fullReader, true, nil
 }
 
-<<<<<<< HEAD
-=======
-// managedUploadSkyfileLargeFile will accept a fileReader containing all of the
-// data to a large siafile and upload it to the Sia network using
-// 'callUploadStreamFromReader'. The final skylink is created by calling
-// 'CreateSkylinkFromSiafile' on the resulting siafile.
-func (r *Renter) managedUploadSkyfileLargeFile(lup modules.SkyfileUploadParameters, fileReader io.Reader) (modules.Skylink, error) {
-	// Create the erasure coder to use when uploading the file. When going
-	// through the 'managedUploadSkyfile' command, a 1-of-N scheme is always
-	// used, where the redundancy of the data as a whole matches the proposed
-	// redundancy for the base chunk.
-	ec, err := modules.NewRSSubCode(1, int(lup.BaseChunkRedundancy)-1, crypto.SegmentSize)
-	if err != nil {
-		return modules.Skylink{}, errors.AddContext(err, "unable to create erasure coder for large file")
-	}
-	// Create the siapath for the skyfile extra data. This is going to be the
-	// same as the skyfile upload siapath, except with a suffix.
-	siaPath, err := modules.NewSiaPath(lup.SiaPath.String() + ExtendedSuffix)
-	if err != nil {
-		return modules.Skylink{}, errors.AddContext(err, "unable to create SiaPath for large skyfile extended data")
-	}
-	fup := modules.FileUploadParams{
-		SiaPath:             siaPath,
-		ErasureCode:         ec,
-		Force:               lup.Force,
-		DisablePartialChunk: true,  // must be set to true - partial chunks change, content addressed files must not change.
-		Repair:              false, // indicates whether this is a repair operation
-
-		CipherType: crypto.TypePlain,
-	}
-
-	// Check if an encryption key was specified.
-	if encryptionEnabled(lup) {
-		fanoutSkykey, err := lup.FileSpecificSkykey.DeriveSubkey(skynet.FanoutNonceDerivation[:])
-		if err != nil {
-			return modules.Skylink{}, errors.AddContext(err, "unable to derive fanout subkey")
-		}
-		fup.CipherKey, err = fanoutSkykey.CipherKey()
-		if err != nil {
-			return modules.Skylink{}, errors.AddContext(err, "unable to get skykey cipherkey")
-		}
-		fup.CipherType = lup.FileSpecificSkykey.CipherType()
-	}
-
-	var fileNode *filesystem.FileNode
-	if lup.DryRun {
-		// In case of a dry-run we don't want to perform the actual upload,
-		// instead we create a filenode that contains all of the data pieces and
-		// their merkle roots.
-		fileNode, err = r.managedCreateFileNodeFromReader(fup, fileReader)
-		if err != nil {
-			return modules.Skylink{}, errors.AddContext(err, "unable to upload large skyfile")
-		}
-	} else {
-		// Upload the file using a streamer.
-		fileNode, err = r.callUploadStreamFromReader(fup, fileReader)
-		if err != nil {
-			return modules.Skylink{}, errors.AddContext(err, "unable to upload large skyfile")
-		}
-	}
-
-	// Defer closing and cleanup of the file in case this was a dry-run
-	defer func() {
-		err := fileNode.Close()
-		if err != nil {
-			r.log.Printf("Could not close node, err: %s\n", err.Error())
-		}
-
-		if lup.DryRun {
-			if err := r.DeleteFile(siaPath); err != nil {
-				r.log.Printf("unable to cleanup siafile after performing a dry run of the Skyfile upload, err: %s", err.Error())
-			}
-		}
-	}()
-
-	// Now that we know the filesize, extend the metadata.
-	lup.FileMetadata.Length = fileNode.Size()
-
-	// Convert the new siafile we just uploaded into a skyfile using the
-	// convert function.
-	return r.managedCreateSkylinkFromFileNode(lup, fileNode)
-}
-
->>>>>>> 2464ebf3
 // managedUploadBaseSector will take the raw baseSector bytes and upload them,
 // returning the resulting merkle root, and the fileNode of the siafile that is
 // tracking the base sector.
@@ -696,7 +612,7 @@
 
 	// Check if an encryption key was specified.
 	if encryptionEnabled(sup) {
-		fanoutSkykey, err := sup.FileSpecificSkykey.DeriveSubkey(fanoutNonceDerivation[:])
+		fanoutSkykey, err := sup.FileSpecificSkykey.DeriveSubkey(skynet.FanoutNonceDerivation[:])
 		if err != nil {
 			return modules.Skylink{}, errors.AddContext(err, "unable to derive fanout subkey")
 		}
