--- conflicted
+++ resolved
@@ -27,17 +27,13 @@
 		ReadBaseCost:         types.SiacoinPrecision.Mul64(1e4),
 		ReadLengthCost:       types.SiacoinPrecision.Mul64(1e5),
 		HasSectorBaseCost:    types.SiacoinPrecision.Mul64(1e6),
-<<<<<<< HEAD
-		DropSectorsBaseCost:  types.SiacoinPrecision.Mul64(1e7),
-		DropSectorsUnitCost:  types.SiacoinPrecision.Mul64(1e8),
-		WriteBaseCost:        types.SiacoinPrecision.Mul64(1e9),
-		WriteLengthCost:      types.SiacoinPrecision.Mul64(1e10),
-		WriteStoreCost:       types.SiacoinPrecision.Mul64(1e11),
-=======
-		StoreLengthCost:      types.SiacoinPrecision.Mul64(1e7),
-		TxnFeeMinRecommended: types.SiacoinPrecision.Mul64(1e8),
-		TxnFeeMaxRecommended: types.SiacoinPrecision.Mul64(1e9),
->>>>>>> 8a58ee64
+		TxnFeeMinRecommended: types.SiacoinPrecision.Mul64(1e7),
+		TxnFeeMaxRecommended: types.SiacoinPrecision.Mul64(1e8),
+		DropSectorsBaseCost:  types.SiacoinPrecision.Mul64(1e9),
+		DropSectorsUnitCost:  types.SiacoinPrecision.Mul64(1e10),
+		WriteBaseCost:        types.SiacoinPrecision.Mul64(1e11),
+		WriteLengthCost:      types.SiacoinPrecision.Mul64(1e12),
+		WriteStoreCost:       types.SiacoinPrecision.Mul64(1e13),
 	}
 	fastrand.Read(pt.UID[:])
 
