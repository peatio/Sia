--- conflicted
+++ resolved
@@ -176,17 +176,13 @@
 		}
 	}()
 
-<<<<<<< HEAD
-	stream := pair.newStream()
+	stream := pair.managedNewStream()
 	defer func() {
 		err := stream.Close()
 		if err != nil {
 			t.Error(err)
 		}
 	}()
-=======
-	stream := pair.managedNewStream()
->>>>>>> 578b5dbb
 
 	// write a random rpc id to it and expect it to fail
 	var randomRPCID types.Specifier
