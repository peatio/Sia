--- conflicted
+++ resolved
@@ -104,23 +104,8 @@
 
 // newTestPriceTable returns a price table for testing that charges 1 Hasting
 // for every operation/rpc.
-<<<<<<< HEAD
 func newTestPriceTable() *modules.RPCPriceTable {
 	return &modules.RPCPriceTable{
-		CollateralCost:        types.SiacoinPrecision,
-		Expiry:                time.Now().Add(time.Minute).Unix(),
-		UpdatePriceTableCost:  types.SiacoinPrecision,
-		InitBaseCost:          types.SiacoinPrecision,
-		MemoryTimeCost:        types.SiacoinPrecision,
-		DropSectorsBaseCost:   types.SiacoinPrecision,
-		DropSectorsLengthCost: types.SiacoinPrecision,
-		ReadBaseCost:          types.SiacoinPrecision,
-		ReadLengthCost:        types.SiacoinPrecision,
-		WriteBaseCost:         types.SiacoinPrecision,
-		WriteLengthCost:       types.SiacoinPrecision,
-=======
-func newTestPriceTable() modules.RPCPriceTable {
-	return modules.RPCPriceTable{
 		Expiry:               time.Now().Add(time.Minute).Unix(),
 		UpdatePriceTableCost: types.NewCurrency64(1),
 		InitBaseCost:         types.NewCurrency64(1),
@@ -135,7 +120,6 @@
 		WriteBaseCost:       types.NewCurrency64(1),
 		WriteLengthCost:     types.NewCurrency64(1),
 		WriteStoreCost:      types.NewCurrency64(1),
->>>>>>> 6aff7037
 	}
 }
 
