package host

import (
	"container/heap"
	"encoding/json"
	"fmt"
	"io"
	"sync"
	"time"

	"gitlab.com/NebulousLabs/Sia/modules"
	"gitlab.com/NebulousLabs/errors"
	"gitlab.com/NebulousLabs/fastrand"
	"gitlab.com/NebulousLabs/siamux"
)

var (
	// ErrPriceTableNotFound is returned when the price table for a certain UID
	// can not be found in the tracked price tables
	ErrPriceTableNotFound = errors.New("Price table not found")

	// ErrPriceTableExpired is returned when the specified price table has
	// expired
	ErrPriceTableExpired = errors.New("Price table requested is expired")
)

type (
	// priceTableHeap is a helper type that contains a min heap of rpc price
	// tables, sorted on their expiry. The heap is guarded by its own mutex and
	// allows for peeking at the min expiry.
	priceTableHeap struct {
		heap rpcPriceTableHeap
		mu   sync.Mutex
	}

	// rpcPriceTableHeap is a min heap of rpc price tables
	rpcPriceTableHeap []*hostRPCPriceTable

	// hostRPCPriceTable is a helper struct that wraps a price table alongside
	// its creation timestamp. We need this, in combination with the price
	// table's validity to figure out when to consider the price table to be
	// expired.
	hostRPCPriceTable struct {
		modules.RPCPriceTable
		creation time.Time
	}
)

// Expiry returns the time at which the price table is considered to be expired
func (hpt *hostRPCPriceTable) Expiry() time.Time {
	return hpt.creation.Add(hpt.Validity)
}

// PopExpired returns the UIDs for all rpc price tables that have expired
func (pth *priceTableHeap) PopExpired() (expired []modules.UniqueID) {
	pth.mu.Lock()
	defer pth.mu.Unlock()

	now := time.Now()
	for pth.heap.Len() > 0 {
		pt := heap.Pop(&pth.heap).(*hostRPCPriceTable)
		if now.Before(pt.Expiry()) {
			heap.Push(&pth.heap, pt)
			break
		}
		expired = append(expired, pt.UID)
	}
	return
}

// Push will add a price table to the heap.
func (pth *priceTableHeap) Push(pt *hostRPCPriceTable) {
	pth.mu.Lock()
	defer pth.mu.Unlock()
	heap.Push(&pth.heap, pt)
}

// Implementation of heap.Interface for rpcPriceTableHeap.
func (pth rpcPriceTableHeap) Len() int { return len(pth) }
func (pth rpcPriceTableHeap) Less(i, j int) bool {
	return pth[i].Expiry().Before(pth[j].Expiry())
}
func (pth rpcPriceTableHeap) Swap(i, j int) { pth[i], pth[j] = pth[j], pth[i] }
func (pth *rpcPriceTableHeap) Push(x interface{}) {
	pt := x.(*hostRPCPriceTable)
	*pth = append(*pth, pt)
}
func (pth *rpcPriceTableHeap) Pop() interface{} {
	old := *pth
	n := len(old)
	pt := old[n-1]
	*pth = old[0 : n-1]
	return pt
}

// managedRPCUpdatePriceTable returns a copy of the host's current rpc price
// table. These prices are valid for the duration of the
// rpcPriceGuaranteePeriod, which is defined by the price table's Expiry
func (h *Host) managedRPCUpdatePriceTable(stream siamux.Stream) (err error) {
<<<<<<< HEAD
	// update the current price table.
=======
	// update the price table to make sure it has the most recent information.
>>>>>>> 85bf17b7
	h.managedUpdatePriceTable()

	// copy the host's price table and give it a random UID
	pt := h.staticPriceTables.managedCurrent()
	fastrand.Read(pt.UID[:])

	// set the validity to signal how long these prices are guaranteed for
	pt.Validity = rpcPriceGuaranteePeriod

	// set the host's current blockheight, this allows the renter to create
	// valid withdrawal messages in case it is not synced yet
	pt.HostBlockHeight = h.BlockHeight()

	// json encode the price table
	ptBytes, err := json.Marshal(pt)
	if err != nil {
		return errors.AddContext(err, "Failed to JSON encode the price table")
	}

	// send it to the renter
	uptResp := modules.RPCUpdatePriceTableResponse{PriceTableJSON: ptBytes}
	if err = modules.RPCWrite(stream, uptResp); err != nil {
		return errors.AddContext(err, "Failed to write response")
	}

	// Note that we have sent the price table before processing payment for this
	// RPC. This allows the renter to check for price gouging and close out the
	// stream if it does not agree with pricing. The price table has not yet
	// been added to the map, which means that the renter has to pay for it in
	// order for it to became active and accepted by the host.
	payment, err := h.ProcessPayment(stream)
	if errors.Contains(err, io.ErrClosedPipe) {
		return nil // renter didn't intend to pay
	}
	if err != nil {
		return errors.AddContext(err, "Failed to process payment")
	}

	// Check payment.
	if payment.Amount().Cmp(pt.UpdatePriceTableCost) < 0 {
		return modules.ErrInsufficientPaymentForRPC
	}

	// refund the money we didn't use.
	defer func() {
		refund := payment.Amount().Sub(pt.UpdatePriceTableCost)
		err = errors.Compose(err, h.staticAccountManager.callRefund(payment.AccountID(), refund))
	}()

	// after payment has been received, track the price table in the host's list
	// of price tables and signal the renter we consider the price table valid
	h.staticPriceTables.managedTrack(&hostRPCPriceTable{pt, time.Now()})
	var tracked modules.RPCTrackedPriceTableResponse
	if err = modules.RPCWrite(stream, tracked); err != nil {
		return errors.AddContext(err, "Failed to signal renter we tracked the price table")
	}
	return nil
}

// staticReadPriceTableID receives a stream and reads the price table's UID from
// it, if it's a known UID we return the price table
func (h *Host) staticReadPriceTableID(stream siamux.Stream) (*modules.RPCPriceTable, error) {
	// read the price table uid
	var uid modules.UniqueID
	err := modules.RPCRead(stream, &uid)
	if err != nil {
		return nil, errors.AddContext(err, "failed to read price table UID")
	}

	// check if we know the uid, if we do return it
	var found bool
	pt, found := h.staticPriceTables.managedGet(uid)
	if !found {
		return nil, errors.AddContext(ErrPriceTableNotFound, fmt.Sprint(uid))
	}

	// make sure the table isn't expired.
	if time.Now().After(pt.Expiry()) {
		return nil, errors.AddContext(ErrPriceTableExpired, fmt.Sprint(uid))
	}
	return &pt.RPCPriceTable, nil
}<|MERGE_RESOLUTION|>--- conflicted
+++ resolved
@@ -97,11 +97,7 @@
 // table. These prices are valid for the duration of the
 // rpcPriceGuaranteePeriod, which is defined by the price table's Expiry
 func (h *Host) managedRPCUpdatePriceTable(stream siamux.Stream) (err error) {
-<<<<<<< HEAD
-	// update the current price table.
-=======
 	// update the price table to make sure it has the most recent information.
->>>>>>> 85bf17b7
 	h.managedUpdatePriceTable()
 
 	// copy the host's price table and give it a random UID
