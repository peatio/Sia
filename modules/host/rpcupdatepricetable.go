--- conflicted
+++ resolved
@@ -3,10 +3,7 @@
 import (
 	"container/heap"
 	"encoding/json"
-<<<<<<< HEAD
-=======
 	"sync"
->>>>>>> 8e999b51
 	"time"
 
 	"gitlab.com/NebulousLabs/Sia/modules"
